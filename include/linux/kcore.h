/* SPDX-License-Identifier: GPL-2.0 */
/*
 * /proc/kcore definitions
 */
#ifndef _LINUX_KCORE_H
#define _LINUX_KCORE_H

enum kcore_type {
	KCORE_TEXT,
	KCORE_VMALLOC,
	KCORE_RAM,
	KCORE_VMEMMAP,
	KCORE_USER,
	KCORE_OTHER,
	KCORE_REMAP,
};

struct kcore_list {
	struct list_head list;
	unsigned long addr;
	unsigned long vaddr;
	size_t size;
	int type;
};

struct vmcore {
	struct list_head list;
	unsigned long long paddr;
	unsigned long long size;
	loff_t offset;
};

struct vmcoredd_node {
	struct list_head list;	/* List of dumps */
	void *buf;		/* Buffer containing device's dump */
	unsigned int size;	/* Size of the buffer */
};

#ifdef CONFIG_PROC_KCORE
void __init kclist_add(struct kcore_list *, void *, size_t, int type);
<<<<<<< HEAD
=======
static inline
void kclist_add_remap(struct kcore_list *m, void *addr, void *vaddr, size_t sz)
{
	m->vaddr = (unsigned long)vaddr;
	kclist_add(m, addr, sz, KCORE_REMAP);
}

extern int __init register_mem_pfn_is_ram(int (*fn)(unsigned long pfn));
>>>>>>> 8c2ffd91
#else
static inline
void kclist_add(struct kcore_list *new, void *addr, size_t size, int type)
{
}
#endif

#endif /* _LINUX_KCORE_H */<|MERGE_RESOLUTION|>--- conflicted
+++ resolved
@@ -38,17 +38,8 @@
 
 #ifdef CONFIG_PROC_KCORE
 void __init kclist_add(struct kcore_list *, void *, size_t, int type);
-<<<<<<< HEAD
-=======
-static inline
-void kclist_add_remap(struct kcore_list *m, void *addr, void *vaddr, size_t sz)
-{
-	m->vaddr = (unsigned long)vaddr;
-	kclist_add(m, addr, sz, KCORE_REMAP);
-}
 
 extern int __init register_mem_pfn_is_ram(int (*fn)(unsigned long pfn));
->>>>>>> 8c2ffd91
 #else
 static inline
 void kclist_add(struct kcore_list *new, void *addr, size_t size, int type)
