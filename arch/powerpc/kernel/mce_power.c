/*
 * Machine check exception handling CPU-side for power7 and power8
 *
 * This program is free software; you can redistribute it and/or modify
 * it under the terms of the GNU General Public License as published by
 * the Free Software Foundation; either version 2 of the License, or
 * (at your option) any later version.
 *
 * This program is distributed in the hope that it will be useful,
 * but WITHOUT ANY WARRANTY; without even the implied warranty of
 * MERCHANTABILITY or FITNESS FOR A PARTICULAR PURPOSE.  See the
 * GNU General Public License for more details.
 *
 * You should have received a copy of the GNU General Public License
 * along with this program; if not, write to the Free Software
 * Foundation, Inc., 59 Temple Place - Suite 330, Boston, MA 02111-1307, USA.
 *
 * Copyright 2013 IBM Corporation
 * Author: Mahesh Salgaonkar <mahesh@linux.vnet.ibm.com>
 */

#undef DEBUG
#define pr_fmt(fmt) "mce_power: " fmt

#include <linux/types.h>
#include <linux/ptrace.h>
#include <asm/mmu.h>
#include <asm/mce.h>
#include <asm/machdep.h>
#include <asm/pgtable.h>
#include <asm/pte-walk.h>
#include <asm/sstep.h>
#include <asm/exception-64s.h>
<<<<<<< HEAD

/*
 * Convert an address related to an mm to a PFN. NOTE: we are in real
 * mode, we could potentially race with page table updates.
 */
static unsigned long addr_to_pfn(struct pt_regs *regs, unsigned long addr)
{
	pte_t *ptep;
	unsigned long flags;
	struct mm_struct *mm;

	if (user_mode(regs))
		mm = current->mm;
	else
		mm = &init_mm;

	local_irq_save(flags);
	if (mm == current->mm)
		ptep = find_current_mm_pte(mm->pgd, addr, NULL, NULL);
	else
		ptep = find_init_mm_pte(addr, NULL);
	local_irq_restore(flags);
	if (!ptep || pte_special(*ptep))
		return ULONG_MAX;
	return pte_pfn(*ptep);
}

static void flush_tlb_206(unsigned int num_sets, unsigned int action)
{
	unsigned long rb;
	unsigned int i;

	switch (action) {
	case TLB_INVAL_SCOPE_GLOBAL:
		rb = TLBIEL_INVAL_SET;
		break;
	case TLB_INVAL_SCOPE_LPID:
		rb = TLBIEL_INVAL_SET_LPID;
		break;
	default:
		BUG();
		break;
	}

	asm volatile("ptesync" : : : "memory");
	for (i = 0; i < num_sets; i++) {
		asm volatile("tlbiel %0" : : "r" (rb));
		rb += 1 << TLBIEL_INVAL_SET_SHIFT;
	}
	asm volatile("ptesync" : : : "memory");
}

static void flush_tlb_300(unsigned int num_sets, unsigned int action)
{
	unsigned long rb;
	unsigned int i;
	unsigned int r;

	switch (action) {
	case TLB_INVAL_SCOPE_GLOBAL:
		rb = TLBIEL_INVAL_SET;
		break;
	case TLB_INVAL_SCOPE_LPID:
		rb = TLBIEL_INVAL_SET_LPID;
		break;
	default:
		BUG();
		break;
	}

	asm volatile("ptesync" : : : "memory");

	if (early_radix_enabled())
		r = 1;
	else
		r = 0;

	/*
	 * First flush table/PWC caches with set 0, then flush the
	 * rest of the sets, partition scope. Radix must then do it
	 * all again with process scope. Hash just has to flush
	 * process table.
	 */
	asm volatile(PPC_TLBIEL(%0, %1, %2, %3, %4) : :
			"r"(rb), "r"(0), "i"(2), "i"(0), "r"(r));
	for (i = 1; i < num_sets; i++) {
		unsigned long set = i * (1<<TLBIEL_INVAL_SET_SHIFT);

		asm volatile(PPC_TLBIEL(%0, %1, %2, %3, %4) : :
				"r"(rb+set), "r"(0), "i"(2), "i"(0), "r"(r));
	}

	asm volatile(PPC_TLBIEL(%0, %1, %2, %3, %4) : :
			"r"(rb), "r"(0), "i"(2), "i"(1), "r"(r));
	if (early_radix_enabled()) {
		for (i = 1; i < num_sets; i++) {
			unsigned long set = i * (1<<TLBIEL_INVAL_SET_SHIFT);

			asm volatile(PPC_TLBIEL(%0, %1, %2, %3, %4) : :
				"r"(rb+set), "r"(0), "i"(2), "i"(1), "r"(r));
		}
	}

	asm volatile("ptesync" : : : "memory");
}
=======
>>>>>>> 661e50bc

/*
 * Convert an address related to an mm to a PFN. NOTE: we are in real
 * mode, we could potentially race with page table updates.
 */
static unsigned long addr_to_pfn(struct pt_regs *regs, unsigned long addr)
{
	pte_t *ptep;
	unsigned long flags;
	struct mm_struct *mm;

<<<<<<< HEAD
	if (early_radix_enabled())
		num_sets = POWER9_TLB_SETS_RADIX;
=======
	if (user_mode(regs))
		mm = current->mm;
>>>>>>> 661e50bc
	else
		mm = &init_mm;

	local_irq_save(flags);
	if (mm == current->mm)
		ptep = find_current_mm_pte(mm->pgd, addr, NULL, NULL);
	else
		ptep = find_init_mm_pte(addr, NULL);
	local_irq_restore(flags);
	if (!ptep || pte_special(*ptep))
		return ULONG_MAX;
	return pte_pfn(*ptep);
}

/* flush SLBs and reload */
#ifdef CONFIG_PPC_BOOK3S_64
static void flush_and_reload_slb(void)
{
	struct slb_shadow *slb;
	unsigned long i, n;

	/* Invalidate all SLBs */
	asm volatile("slbmte %0,%0; slbia" : : "r" (0));

#ifdef CONFIG_KVM_BOOK3S_HANDLER
	/*
	 * If machine check is hit when in guest or in transition, we will
	 * only flush the SLBs and continue.
	 */
	if (get_paca()->kvm_hstate.in_guest)
		return;
#endif

	/* For host kernel, reload the SLBs from shadow SLB buffer. */
	slb = get_slb_shadow();
	if (!slb)
		return;

	n = min_t(u32, be32_to_cpu(slb->persistent), SLB_MIN_SIZE);

	/* Load up the SLB entries from shadow SLB */
	for (i = 0; i < n; i++) {
		unsigned long rb = be64_to_cpu(slb->save_area[i].esid);
		unsigned long rs = be64_to_cpu(slb->save_area[i].vsid);

		rb = (rb & ~0xFFFul) | i;
		asm volatile("slbmte %0,%1" : : "r" (rs), "r" (rb));
	}
}
#endif

static void flush_erat(void)
{
	asm volatile(PPC_INVALIDATE_ERAT : : :"memory");
}

#define MCE_FLUSH_SLB 1
#define MCE_FLUSH_TLB 2
#define MCE_FLUSH_ERAT 3

static int mce_flush(int what)
{
#ifdef CONFIG_PPC_BOOK3S_64
	if (what == MCE_FLUSH_SLB) {
		flush_and_reload_slb();
		return 1;
	}
#endif
	if (what == MCE_FLUSH_ERAT) {
		flush_erat();
		return 1;
	}
	if (what == MCE_FLUSH_TLB) {
		tlbiel_all();
		return 1;
	}

	return 0;
}

#define SRR1_MC_LOADSTORE(srr1)	((srr1) & PPC_BIT(42))

struct mce_ierror_table {
	unsigned long srr1_mask;
	unsigned long srr1_value;
	bool nip_valid; /* nip is a valid indicator of faulting address */
	unsigned int error_type;
	unsigned int error_subtype;
	unsigned int initiator;
	unsigned int severity;
};

static const struct mce_ierror_table mce_p7_ierror_table[] = {
{ 0x00000000001c0000, 0x0000000000040000, true,
  MCE_ERROR_TYPE_UE,  MCE_UE_ERROR_IFETCH,
  MCE_INITIATOR_CPU,  MCE_SEV_ERROR_SYNC, },
{ 0x00000000001c0000, 0x0000000000080000, true,
  MCE_ERROR_TYPE_SLB, MCE_SLB_ERROR_PARITY,
  MCE_INITIATOR_CPU,  MCE_SEV_ERROR_SYNC, },
{ 0x00000000001c0000, 0x00000000000c0000, true,
  MCE_ERROR_TYPE_SLB, MCE_SLB_ERROR_MULTIHIT,
  MCE_INITIATOR_CPU,  MCE_SEV_ERROR_SYNC, },
{ 0x00000000001c0000, 0x0000000000100000, true,
  MCE_ERROR_TYPE_SLB, MCE_SLB_ERROR_INDETERMINATE, /* BOTH */
  MCE_INITIATOR_CPU,  MCE_SEV_ERROR_SYNC, },
{ 0x00000000001c0000, 0x0000000000140000, true,
  MCE_ERROR_TYPE_TLB, MCE_TLB_ERROR_MULTIHIT,
  MCE_INITIATOR_CPU,  MCE_SEV_ERROR_SYNC, },
{ 0x00000000001c0000, 0x0000000000180000, true,
  MCE_ERROR_TYPE_UE,  MCE_UE_ERROR_PAGE_TABLE_WALK_IFETCH,
  MCE_INITIATOR_CPU,  MCE_SEV_ERROR_SYNC, },
{ 0x00000000001c0000, 0x00000000001c0000, true,
  MCE_ERROR_TYPE_UE,  MCE_UE_ERROR_IFETCH,
  MCE_INITIATOR_CPU,  MCE_SEV_ERROR_SYNC, },
{ 0, 0, 0, 0, 0, 0 } };

static const struct mce_ierror_table mce_p8_ierror_table[] = {
{ 0x00000000081c0000, 0x0000000000040000, true,
  MCE_ERROR_TYPE_UE,  MCE_UE_ERROR_IFETCH,
  MCE_INITIATOR_CPU,  MCE_SEV_ERROR_SYNC, },
{ 0x00000000081c0000, 0x0000000000080000, true,
  MCE_ERROR_TYPE_SLB, MCE_SLB_ERROR_PARITY,
  MCE_INITIATOR_CPU,  MCE_SEV_ERROR_SYNC, },
{ 0x00000000081c0000, 0x00000000000c0000, true,
  MCE_ERROR_TYPE_SLB, MCE_SLB_ERROR_MULTIHIT,
  MCE_INITIATOR_CPU,  MCE_SEV_ERROR_SYNC, },
{ 0x00000000081c0000, 0x0000000000100000, true,
  MCE_ERROR_TYPE_ERAT,MCE_ERAT_ERROR_MULTIHIT,
  MCE_INITIATOR_CPU,  MCE_SEV_ERROR_SYNC, },
{ 0x00000000081c0000, 0x0000000000140000, true,
  MCE_ERROR_TYPE_TLB, MCE_TLB_ERROR_MULTIHIT,
  MCE_INITIATOR_CPU,  MCE_SEV_ERROR_SYNC, },
{ 0x00000000081c0000, 0x0000000000180000, true,
  MCE_ERROR_TYPE_UE,  MCE_UE_ERROR_PAGE_TABLE_WALK_IFETCH,
  MCE_INITIATOR_CPU,  MCE_SEV_ERROR_SYNC, },
{ 0x00000000081c0000, 0x00000000001c0000, true,
  MCE_ERROR_TYPE_UE,  MCE_UE_ERROR_IFETCH,
  MCE_INITIATOR_CPU,  MCE_SEV_ERROR_SYNC, },
{ 0x00000000081c0000, 0x0000000008000000, true,
  MCE_ERROR_TYPE_LINK,MCE_LINK_ERROR_IFETCH_TIMEOUT,
  MCE_INITIATOR_CPU,  MCE_SEV_ERROR_SYNC, },
{ 0x00000000081c0000, 0x0000000008040000, true,
  MCE_ERROR_TYPE_LINK,MCE_LINK_ERROR_PAGE_TABLE_WALK_IFETCH_TIMEOUT,
  MCE_INITIATOR_CPU,  MCE_SEV_ERROR_SYNC, },
{ 0, 0, 0, 0, 0, 0 } };

static const struct mce_ierror_table mce_p9_ierror_table[] = {
{ 0x00000000081c0000, 0x0000000000040000, true,
  MCE_ERROR_TYPE_UE,  MCE_UE_ERROR_IFETCH,
  MCE_INITIATOR_CPU,  MCE_SEV_ERROR_SYNC, },
{ 0x00000000081c0000, 0x0000000000080000, true,
  MCE_ERROR_TYPE_SLB, MCE_SLB_ERROR_PARITY,
  MCE_INITIATOR_CPU,  MCE_SEV_ERROR_SYNC, },
{ 0x00000000081c0000, 0x00000000000c0000, true,
  MCE_ERROR_TYPE_SLB, MCE_SLB_ERROR_MULTIHIT,
  MCE_INITIATOR_CPU,  MCE_SEV_ERROR_SYNC, },
{ 0x00000000081c0000, 0x0000000000100000, true,
  MCE_ERROR_TYPE_ERAT,MCE_ERAT_ERROR_MULTIHIT,
  MCE_INITIATOR_CPU,  MCE_SEV_ERROR_SYNC, },
{ 0x00000000081c0000, 0x0000000000140000, true,
  MCE_ERROR_TYPE_TLB, MCE_TLB_ERROR_MULTIHIT,
  MCE_INITIATOR_CPU,  MCE_SEV_ERROR_SYNC, },
{ 0x00000000081c0000, 0x0000000000180000, true,
  MCE_ERROR_TYPE_UE,  MCE_UE_ERROR_PAGE_TABLE_WALK_IFETCH,
  MCE_INITIATOR_CPU,  MCE_SEV_ERROR_SYNC, },
{ 0x00000000081c0000, 0x00000000001c0000, true,
  MCE_ERROR_TYPE_RA,  MCE_RA_ERROR_IFETCH_FOREIGN,
  MCE_INITIATOR_CPU,  MCE_SEV_ERROR_SYNC, },
{ 0x00000000081c0000, 0x0000000008000000, true,
  MCE_ERROR_TYPE_LINK,MCE_LINK_ERROR_IFETCH_TIMEOUT,
  MCE_INITIATOR_CPU,  MCE_SEV_ERROR_SYNC, },
{ 0x00000000081c0000, 0x0000000008040000, true,
  MCE_ERROR_TYPE_LINK,MCE_LINK_ERROR_PAGE_TABLE_WALK_IFETCH_TIMEOUT,
  MCE_INITIATOR_CPU,  MCE_SEV_ERROR_SYNC, },
{ 0x00000000081c0000, 0x00000000080c0000, true,
  MCE_ERROR_TYPE_RA,  MCE_RA_ERROR_IFETCH,
  MCE_INITIATOR_CPU,  MCE_SEV_ERROR_SYNC, },
{ 0x00000000081c0000, 0x0000000008100000, true,
  MCE_ERROR_TYPE_RA,  MCE_RA_ERROR_PAGE_TABLE_WALK_IFETCH,
  MCE_INITIATOR_CPU,  MCE_SEV_ERROR_SYNC, },
{ 0x00000000081c0000, 0x0000000008140000, false,
  MCE_ERROR_TYPE_RA,  MCE_RA_ERROR_STORE,
  MCE_INITIATOR_CPU,  MCE_SEV_FATAL, }, /* ASYNC is fatal */
{ 0x00000000081c0000, 0x0000000008180000, false,
  MCE_ERROR_TYPE_LINK,MCE_LINK_ERROR_STORE_TIMEOUT,
  MCE_INITIATOR_CPU,  MCE_SEV_FATAL, }, /* ASYNC is fatal */
{ 0x00000000081c0000, 0x00000000081c0000, true,
  MCE_ERROR_TYPE_RA,  MCE_RA_ERROR_PAGE_TABLE_WALK_IFETCH_FOREIGN,
  MCE_INITIATOR_CPU,  MCE_SEV_ERROR_SYNC, },
{ 0, 0, 0, 0, 0, 0 } };

struct mce_derror_table {
	unsigned long dsisr_value;
	bool dar_valid; /* dar is a valid indicator of faulting address */
	unsigned int error_type;
	unsigned int error_subtype;
	unsigned int initiator;
	unsigned int severity;
};

static const struct mce_derror_table mce_p7_derror_table[] = {
{ 0x00008000, false,
  MCE_ERROR_TYPE_UE,   MCE_UE_ERROR_LOAD_STORE,
  MCE_INITIATOR_CPU,   MCE_SEV_ERROR_SYNC, },
{ 0x00004000, true,
  MCE_ERROR_TYPE_UE,   MCE_UE_ERROR_PAGE_TABLE_WALK_LOAD_STORE,
  MCE_INITIATOR_CPU,   MCE_SEV_ERROR_SYNC, },
{ 0x00000800, true,
  MCE_ERROR_TYPE_ERAT, MCE_ERAT_ERROR_MULTIHIT,
  MCE_INITIATOR_CPU,   MCE_SEV_ERROR_SYNC, },
{ 0x00000400, true,
  MCE_ERROR_TYPE_TLB,  MCE_TLB_ERROR_MULTIHIT,
  MCE_INITIATOR_CPU,   MCE_SEV_ERROR_SYNC, },
{ 0x00000100, true,
  MCE_ERROR_TYPE_SLB,  MCE_SLB_ERROR_PARITY,
  MCE_INITIATOR_CPU,   MCE_SEV_ERROR_SYNC, },
{ 0x00000080, true,
  MCE_ERROR_TYPE_SLB,  MCE_SLB_ERROR_MULTIHIT,
  MCE_INITIATOR_CPU,   MCE_SEV_ERROR_SYNC, },
{ 0x00000040, true,
  MCE_ERROR_TYPE_SLB,  MCE_SLB_ERROR_INDETERMINATE, /* BOTH */
  MCE_INITIATOR_CPU,   MCE_SEV_ERROR_SYNC, },
{ 0, false, 0, 0, 0, 0 } };

static const struct mce_derror_table mce_p8_derror_table[] = {
{ 0x00008000, false,
  MCE_ERROR_TYPE_UE,   MCE_UE_ERROR_LOAD_STORE,
  MCE_INITIATOR_CPU,   MCE_SEV_ERROR_SYNC, },
{ 0x00004000, true,
  MCE_ERROR_TYPE_UE,   MCE_UE_ERROR_PAGE_TABLE_WALK_LOAD_STORE,
  MCE_INITIATOR_CPU,   MCE_SEV_ERROR_SYNC, },
{ 0x00002000, true,
  MCE_ERROR_TYPE_LINK, MCE_LINK_ERROR_LOAD_TIMEOUT,
  MCE_INITIATOR_CPU,   MCE_SEV_ERROR_SYNC, },
{ 0x00001000, true,
  MCE_ERROR_TYPE_LINK, MCE_LINK_ERROR_PAGE_TABLE_WALK_LOAD_STORE_TIMEOUT,
  MCE_INITIATOR_CPU,   MCE_SEV_ERROR_SYNC, },
{ 0x00000800, true,
  MCE_ERROR_TYPE_ERAT, MCE_ERAT_ERROR_MULTIHIT,
  MCE_INITIATOR_CPU,   MCE_SEV_ERROR_SYNC, },
{ 0x00000400, true,
  MCE_ERROR_TYPE_TLB,  MCE_TLB_ERROR_MULTIHIT,
  MCE_INITIATOR_CPU,   MCE_SEV_ERROR_SYNC, },
{ 0x00000200, true,
  MCE_ERROR_TYPE_ERAT, MCE_ERAT_ERROR_MULTIHIT, /* SECONDARY ERAT */
  MCE_INITIATOR_CPU,   MCE_SEV_ERROR_SYNC, },
{ 0x00000100, true,
  MCE_ERROR_TYPE_SLB,  MCE_SLB_ERROR_PARITY,
  MCE_INITIATOR_CPU,   MCE_SEV_ERROR_SYNC, },
{ 0x00000080, true,
  MCE_ERROR_TYPE_SLB,  MCE_SLB_ERROR_MULTIHIT,
  MCE_INITIATOR_CPU,   MCE_SEV_ERROR_SYNC, },
{ 0, false, 0, 0, 0, 0 } };

static const struct mce_derror_table mce_p9_derror_table[] = {
{ 0x00008000, false,
  MCE_ERROR_TYPE_UE,   MCE_UE_ERROR_LOAD_STORE,
  MCE_INITIATOR_CPU,   MCE_SEV_ERROR_SYNC, },
{ 0x00004000, true,
  MCE_ERROR_TYPE_UE,   MCE_UE_ERROR_PAGE_TABLE_WALK_LOAD_STORE,
  MCE_INITIATOR_CPU,   MCE_SEV_ERROR_SYNC, },
{ 0x00002000, true,
  MCE_ERROR_TYPE_LINK, MCE_LINK_ERROR_LOAD_TIMEOUT,
  MCE_INITIATOR_CPU,   MCE_SEV_ERROR_SYNC, },
{ 0x00001000, true,
  MCE_ERROR_TYPE_LINK, MCE_LINK_ERROR_PAGE_TABLE_WALK_LOAD_STORE_TIMEOUT,
  MCE_INITIATOR_CPU,   MCE_SEV_ERROR_SYNC, },
{ 0x00000800, true,
  MCE_ERROR_TYPE_ERAT, MCE_ERAT_ERROR_MULTIHIT,
  MCE_INITIATOR_CPU,   MCE_SEV_ERROR_SYNC, },
{ 0x00000400, true,
  MCE_ERROR_TYPE_TLB,  MCE_TLB_ERROR_MULTIHIT,
  MCE_INITIATOR_CPU,   MCE_SEV_ERROR_SYNC, },
{ 0x00000200, false,
  MCE_ERROR_TYPE_USER, MCE_USER_ERROR_TLBIE,
  MCE_INITIATOR_CPU,   MCE_SEV_ERROR_SYNC, },
{ 0x00000100, true,
  MCE_ERROR_TYPE_SLB,  MCE_SLB_ERROR_PARITY,
  MCE_INITIATOR_CPU,   MCE_SEV_ERROR_SYNC, },
{ 0x00000080, true,
  MCE_ERROR_TYPE_SLB,  MCE_SLB_ERROR_MULTIHIT,
  MCE_INITIATOR_CPU,   MCE_SEV_ERROR_SYNC, },
{ 0x00000040, true,
  MCE_ERROR_TYPE_RA,   MCE_RA_ERROR_LOAD,
  MCE_INITIATOR_CPU,   MCE_SEV_ERROR_SYNC, },
{ 0x00000020, false,
  MCE_ERROR_TYPE_RA,   MCE_RA_ERROR_PAGE_TABLE_WALK_LOAD_STORE,
  MCE_INITIATOR_CPU,   MCE_SEV_ERROR_SYNC, },
{ 0x00000010, false,
  MCE_ERROR_TYPE_RA,   MCE_RA_ERROR_PAGE_TABLE_WALK_LOAD_STORE_FOREIGN,
  MCE_INITIATOR_CPU,   MCE_SEV_ERROR_SYNC, },
{ 0x00000008, false,
  MCE_ERROR_TYPE_RA,   MCE_RA_ERROR_LOAD_STORE_FOREIGN,
  MCE_INITIATOR_CPU,   MCE_SEV_ERROR_SYNC, },
{ 0, false, 0, 0, 0, 0 } };

static int mce_find_instr_ea_and_pfn(struct pt_regs *regs, uint64_t *addr,
					uint64_t *phys_addr)
{
	/*
	 * Carefully look at the NIP to determine
	 * the instruction to analyse. Reading the NIP
	 * in real-mode is tricky and can lead to recursive
	 * faults
	 */
	int instr;
	unsigned long pfn, instr_addr;
	struct instruction_op op;
	struct pt_regs tmp = *regs;

	pfn = addr_to_pfn(regs, regs->nip);
	if (pfn != ULONG_MAX) {
		instr_addr = (pfn << PAGE_SHIFT) + (regs->nip & ~PAGE_MASK);
		instr = *(unsigned int *)(instr_addr);
		if (!analyse_instr(&op, &tmp, instr)) {
			pfn = addr_to_pfn(regs, op.ea);
			*addr = op.ea;
			*phys_addr = (pfn << PAGE_SHIFT);
			return 0;
		}
		/*
		 * analyse_instr() might fail if the instruction
		 * is not a load/store, although this is unexpected
		 * for load/store errors or if we got the NIP
		 * wrong
		 */
	}
	*addr = 0;
	return -1;
}

static int mce_handle_ierror(struct pt_regs *regs,
		const struct mce_ierror_table table[],
		struct mce_error_info *mce_err, uint64_t *addr,
		uint64_t *phys_addr)
{
	uint64_t srr1 = regs->msr;
	int handled = 0;
	int i;

	*addr = 0;

	for (i = 0; table[i].srr1_mask; i++) {
		if ((srr1 & table[i].srr1_mask) != table[i].srr1_value)
			continue;

		/* attempt to correct the error */
		switch (table[i].error_type) {
		case MCE_ERROR_TYPE_SLB:
			handled = mce_flush(MCE_FLUSH_SLB);
			break;
		case MCE_ERROR_TYPE_ERAT:
			handled = mce_flush(MCE_FLUSH_ERAT);
			break;
		case MCE_ERROR_TYPE_TLB:
			handled = mce_flush(MCE_FLUSH_TLB);
			break;
		}

		/* now fill in mce_error_info */
		mce_err->error_type = table[i].error_type;
		switch (table[i].error_type) {
		case MCE_ERROR_TYPE_UE:
			mce_err->u.ue_error_type = table[i].error_subtype;
			break;
		case MCE_ERROR_TYPE_SLB:
			mce_err->u.slb_error_type = table[i].error_subtype;
			break;
		case MCE_ERROR_TYPE_ERAT:
			mce_err->u.erat_error_type = table[i].error_subtype;
			break;
		case MCE_ERROR_TYPE_TLB:
			mce_err->u.tlb_error_type = table[i].error_subtype;
			break;
		case MCE_ERROR_TYPE_USER:
			mce_err->u.user_error_type = table[i].error_subtype;
			break;
		case MCE_ERROR_TYPE_RA:
			mce_err->u.ra_error_type = table[i].error_subtype;
			break;
		case MCE_ERROR_TYPE_LINK:
			mce_err->u.link_error_type = table[i].error_subtype;
			break;
		}
		mce_err->severity = table[i].severity;
		mce_err->initiator = table[i].initiator;
		if (table[i].nip_valid) {
			*addr = regs->nip;
			if (mce_err->severity == MCE_SEV_ERROR_SYNC &&
				table[i].error_type == MCE_ERROR_TYPE_UE) {
				unsigned long pfn;

				if (get_paca()->in_mce < MAX_MCE_DEPTH) {
					pfn = addr_to_pfn(regs, regs->nip);
					if (pfn != ULONG_MAX) {
						*phys_addr =
							(pfn << PAGE_SHIFT);
						handled = 1;
					}
				}
			}
		}
		return handled;
	}

	mce_err->error_type = MCE_ERROR_TYPE_UNKNOWN;
	mce_err->severity = MCE_SEV_ERROR_SYNC;
	mce_err->initiator = MCE_INITIATOR_CPU;

	return 0;
}

static int mce_handle_derror(struct pt_regs *regs,
		const struct mce_derror_table table[],
		struct mce_error_info *mce_err, uint64_t *addr,
		uint64_t *phys_addr)
{
	uint64_t dsisr = regs->dsisr;
	int handled = 0;
	int found = 0;
	int i;

	*addr = 0;

	for (i = 0; table[i].dsisr_value; i++) {
		if (!(dsisr & table[i].dsisr_value))
			continue;

		/* attempt to correct the error */
		switch (table[i].error_type) {
		case MCE_ERROR_TYPE_SLB:
			if (mce_flush(MCE_FLUSH_SLB))
				handled = 1;
			break;
		case MCE_ERROR_TYPE_ERAT:
			if (mce_flush(MCE_FLUSH_ERAT))
				handled = 1;
			break;
		case MCE_ERROR_TYPE_TLB:
			if (mce_flush(MCE_FLUSH_TLB))
				handled = 1;
			break;
		}

		/*
		 * Attempt to handle multiple conditions, but only return
		 * one. Ensure uncorrectable errors are first in the table
		 * to match.
		 */
		if (found)
			continue;

		/* now fill in mce_error_info */
		mce_err->error_type = table[i].error_type;
		switch (table[i].error_type) {
		case MCE_ERROR_TYPE_UE:
			mce_err->u.ue_error_type = table[i].error_subtype;
			break;
		case MCE_ERROR_TYPE_SLB:
			mce_err->u.slb_error_type = table[i].error_subtype;
			break;
		case MCE_ERROR_TYPE_ERAT:
			mce_err->u.erat_error_type = table[i].error_subtype;
			break;
		case MCE_ERROR_TYPE_TLB:
			mce_err->u.tlb_error_type = table[i].error_subtype;
			break;
		case MCE_ERROR_TYPE_USER:
			mce_err->u.user_error_type = table[i].error_subtype;
			break;
		case MCE_ERROR_TYPE_RA:
			mce_err->u.ra_error_type = table[i].error_subtype;
			break;
		case MCE_ERROR_TYPE_LINK:
			mce_err->u.link_error_type = table[i].error_subtype;
			break;
		}
		mce_err->severity = table[i].severity;
		mce_err->initiator = table[i].initiator;
		if (table[i].dar_valid)
			*addr = regs->dar;
		else if (mce_err->severity == MCE_SEV_ERROR_SYNC &&
				table[i].error_type == MCE_ERROR_TYPE_UE) {
			/*
			 * We do a maximum of 4 nested MCE calls, see
			 * kernel/exception-64s.h
			 */
			if (get_paca()->in_mce < MAX_MCE_DEPTH)
				if (!mce_find_instr_ea_and_pfn(regs, addr,
								phys_addr))
					handled = 1;
		}
		found = 1;
	}

	if (found)
		return handled;

	mce_err->error_type = MCE_ERROR_TYPE_UNKNOWN;
	mce_err->severity = MCE_SEV_ERROR_SYNC;
	mce_err->initiator = MCE_INITIATOR_CPU;

	return 0;
}

static long mce_handle_ue_error(struct pt_regs *regs)
{
	long handled = 0;

	/*
	 * On specific SCOM read via MMIO we may get a machine check
	 * exception with SRR0 pointing inside opal. If that is the
	 * case OPAL may have recovery address to re-read SCOM data in
	 * different way and hence we can recover from this MC.
	 */

	if (ppc_md.mce_check_early_recovery) {
		if (ppc_md.mce_check_early_recovery(regs))
			handled = 1;
	}
	return handled;
}

static long mce_handle_error(struct pt_regs *regs,
		const struct mce_derror_table dtable[],
		const struct mce_ierror_table itable[])
{
	struct mce_error_info mce_err = { 0 };
	uint64_t addr, phys_addr;
	uint64_t srr1 = regs->msr;
	long handled;

	if (SRR1_MC_LOADSTORE(srr1))
		handled = mce_handle_derror(regs, dtable, &mce_err, &addr,
				&phys_addr);
	else
		handled = mce_handle_ierror(regs, itable, &mce_err, &addr,
				&phys_addr);

	if (!handled && mce_err.error_type == MCE_ERROR_TYPE_UE)
		handled = mce_handle_ue_error(regs);

	save_mce_event(regs, handled, &mce_err, regs->nip, addr, phys_addr);

	return handled;
}

long __machine_check_early_realmode_p7(struct pt_regs *regs)
{
	/* P7 DD1 leaves top bits of DSISR undefined */
	regs->dsisr &= 0x0000ffff;

	return mce_handle_error(regs, mce_p7_derror_table, mce_p7_ierror_table);
}

long __machine_check_early_realmode_p8(struct pt_regs *regs)
{
	return mce_handle_error(regs, mce_p8_derror_table, mce_p8_ierror_table);
}

long __machine_check_early_realmode_p9(struct pt_regs *regs)
{
	/*
	 * On POWER9 DD2.1 and below, it's possible to get a machine check
	 * caused by a paste instruction where only DSISR bit 25 is set. This
	 * will result in the MCE handler seeing an unknown event and the kernel
	 * crashing. An MCE that occurs like this is spurious, so we don't need
	 * to do anything in terms of servicing it. If there is something that
	 * needs to be serviced, the CPU will raise the MCE again with the
	 * correct DSISR so that it can be serviced properly. So detect this
	 * case and mark it as handled.
	 */
	if (SRR1_MC_LOADSTORE(regs->msr) && regs->dsisr == 0x02000000)
		return 1;

	return mce_handle_error(regs, mce_p9_derror_table, mce_p9_ierror_table);
}<|MERGE_RESOLUTION|>--- conflicted
+++ resolved
@@ -31,7 +31,6 @@
 #include <asm/pte-walk.h>
 #include <asm/sstep.h>
 #include <asm/exception-64s.h>
-<<<<<<< HEAD
 
 /*
  * Convert an address related to an mm to a PFN. NOTE: we are in real
@@ -45,118 +44,6 @@
 
 	if (user_mode(regs))
 		mm = current->mm;
-	else
-		mm = &init_mm;
-
-	local_irq_save(flags);
-	if (mm == current->mm)
-		ptep = find_current_mm_pte(mm->pgd, addr, NULL, NULL);
-	else
-		ptep = find_init_mm_pte(addr, NULL);
-	local_irq_restore(flags);
-	if (!ptep || pte_special(*ptep))
-		return ULONG_MAX;
-	return pte_pfn(*ptep);
-}
-
-static void flush_tlb_206(unsigned int num_sets, unsigned int action)
-{
-	unsigned long rb;
-	unsigned int i;
-
-	switch (action) {
-	case TLB_INVAL_SCOPE_GLOBAL:
-		rb = TLBIEL_INVAL_SET;
-		break;
-	case TLB_INVAL_SCOPE_LPID:
-		rb = TLBIEL_INVAL_SET_LPID;
-		break;
-	default:
-		BUG();
-		break;
-	}
-
-	asm volatile("ptesync" : : : "memory");
-	for (i = 0; i < num_sets; i++) {
-		asm volatile("tlbiel %0" : : "r" (rb));
-		rb += 1 << TLBIEL_INVAL_SET_SHIFT;
-	}
-	asm volatile("ptesync" : : : "memory");
-}
-
-static void flush_tlb_300(unsigned int num_sets, unsigned int action)
-{
-	unsigned long rb;
-	unsigned int i;
-	unsigned int r;
-
-	switch (action) {
-	case TLB_INVAL_SCOPE_GLOBAL:
-		rb = TLBIEL_INVAL_SET;
-		break;
-	case TLB_INVAL_SCOPE_LPID:
-		rb = TLBIEL_INVAL_SET_LPID;
-		break;
-	default:
-		BUG();
-		break;
-	}
-
-	asm volatile("ptesync" : : : "memory");
-
-	if (early_radix_enabled())
-		r = 1;
-	else
-		r = 0;
-
-	/*
-	 * First flush table/PWC caches with set 0, then flush the
-	 * rest of the sets, partition scope. Radix must then do it
-	 * all again with process scope. Hash just has to flush
-	 * process table.
-	 */
-	asm volatile(PPC_TLBIEL(%0, %1, %2, %3, %4) : :
-			"r"(rb), "r"(0), "i"(2), "i"(0), "r"(r));
-	for (i = 1; i < num_sets; i++) {
-		unsigned long set = i * (1<<TLBIEL_INVAL_SET_SHIFT);
-
-		asm volatile(PPC_TLBIEL(%0, %1, %2, %3, %4) : :
-				"r"(rb+set), "r"(0), "i"(2), "i"(0), "r"(r));
-	}
-
-	asm volatile(PPC_TLBIEL(%0, %1, %2, %3, %4) : :
-			"r"(rb), "r"(0), "i"(2), "i"(1), "r"(r));
-	if (early_radix_enabled()) {
-		for (i = 1; i < num_sets; i++) {
-			unsigned long set = i * (1<<TLBIEL_INVAL_SET_SHIFT);
-
-			asm volatile(PPC_TLBIEL(%0, %1, %2, %3, %4) : :
-				"r"(rb+set), "r"(0), "i"(2), "i"(1), "r"(r));
-		}
-	}
-
-	asm volatile("ptesync" : : : "memory");
-}
-=======
->>>>>>> 661e50bc
-
-/*
- * Convert an address related to an mm to a PFN. NOTE: we are in real
- * mode, we could potentially race with page table updates.
- */
-static unsigned long addr_to_pfn(struct pt_regs *regs, unsigned long addr)
-{
-	pte_t *ptep;
-	unsigned long flags;
-	struct mm_struct *mm;
-
-<<<<<<< HEAD
-	if (early_radix_enabled())
-		num_sets = POWER9_TLB_SETS_RADIX;
-=======
-	if (user_mode(regs))
-		mm = current->mm;
->>>>>>> 661e50bc
 	else
 		mm = &init_mm;
 
