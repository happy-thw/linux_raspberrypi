--- conflicted
+++ resolved
@@ -101,9 +101,6 @@
 
 #define SO_PEERGROUPS		0x4034
 
-<<<<<<< HEAD
-=======
 #define SO_ZEROCOPY		0x4035
 
->>>>>>> bb176f67
 #endif /* _UAPI_ASM_SOCKET_H */