#include <linux/kernel.h>
#include <linux/module.h>
#include <linux/init.h>
#include <linux/bootmem.h>
#include <linux/percpu.h>
#include <linux/kexec.h>
#include <linux/crash_dump.h>
#include <linux/smp.h>
#include <linux/topology.h>
#include <asm/sections.h>
#include <asm/processor.h>
#include <asm/setup.h>
#include <asm/mpspec.h>
#include <asm/apicdef.h>
#include <asm/highmem.h>
#include <asm/proto.h>
#include <asm/cpumask.h>
<<<<<<< HEAD

#ifdef CONFIG_DEBUG_PER_CPU_MAPS
# define DBG(x...) printk(KERN_DEBUG x)
#else
# define DBG(x...)
#endif

/*
 * Could be inside CONFIG_HAVE_SETUP_PER_CPU_AREA with other stuff but
 * voyager wants cpu_number too.
 */
#ifdef CONFIG_SMP
DEFINE_PER_CPU(int, cpu_number);
EXPORT_PER_CPU_SYMBOL(cpu_number);
#endif

#ifdef CONFIG_X86_LOCAL_APIC
unsigned int num_processors;
unsigned disabled_cpus __cpuinitdata;
/* Processor that is doing the boot up */
unsigned int boot_cpu_physical_apicid = -1U;
EXPORT_SYMBOL(boot_cpu_physical_apicid);
unsigned int max_physical_apicid;

/* Bitmask of physically existing CPUs */
physid_mask_t phys_cpu_present_map;
#endif

/*
 * Map cpu index to physical APIC ID
 */
DEFINE_EARLY_PER_CPU(u16, x86_cpu_to_apicid, BAD_APICID);
DEFINE_EARLY_PER_CPU(u16, x86_bios_cpu_apicid, BAD_APICID);
EXPORT_EARLY_PER_CPU_SYMBOL(x86_cpu_to_apicid);
EXPORT_EARLY_PER_CPU_SYMBOL(x86_bios_cpu_apicid);

#if defined(CONFIG_NUMA) && defined(CONFIG_X86_64)
#define	X86_64_NUMA	1	/* (used later) */
DEFINE_PER_CPU(int, node_number) = 0;
EXPORT_PER_CPU_SYMBOL(node_number);

/*
 * Map cpu index to node index
 */
DEFINE_EARLY_PER_CPU(int, x86_cpu_to_node_map, NUMA_NO_NODE);
EXPORT_EARLY_PER_CPU_SYMBOL(x86_cpu_to_node_map);

/*
 * Which logical CPUs are on which nodes
 */
cpumask_t *node_to_cpumask_map;
EXPORT_SYMBOL(node_to_cpumask_map);

/*
 * Setup node_to_cpumask_map
 */
static void __init setup_node_to_cpumask_map(void);

=======
#include <asm/cpu.h>
#include <asm/stackprotector.h>

#ifdef CONFIG_DEBUG_PER_CPU_MAPS
# define DBG(x...) printk(KERN_DEBUG x)
>>>>>>> 7032e869
#else
# define DBG(x...)
#endif

<<<<<<< HEAD
#ifdef CONFIG_X86_64

/* correctly size the local cpu masks */
static void __init setup_cpu_local_masks(void)
{
	alloc_bootmem_cpumask_var(&cpu_initialized_mask);
	alloc_bootmem_cpumask_var(&cpu_callin_mask);
	alloc_bootmem_cpumask_var(&cpu_callout_mask);
	alloc_bootmem_cpumask_var(&cpu_sibling_setup_mask);
}

#else /* CONFIG_X86_32 */

static inline void setup_cpu_local_masks(void)
{
}

#endif /* CONFIG_X86_32 */

#ifdef CONFIG_HAVE_SETUP_PER_CPU_AREA
/*
 * Copy data used in early init routines from the initial arrays to the
 * per cpu data areas.  These arrays then become expendable and the
 * *_early_ptr's are zeroed indicating that the static arrays are gone.
 */
static void __init setup_per_cpu_maps(void)
{
	int cpu;
=======
DEFINE_PER_CPU(int, cpu_number);
EXPORT_PER_CPU_SYMBOL(cpu_number);
>>>>>>> 7032e869

#ifdef CONFIG_X86_64
#define BOOT_PERCPU_OFFSET ((unsigned long)__per_cpu_load)
#else
#define BOOT_PERCPU_OFFSET 0
#endif

DEFINE_PER_CPU(unsigned long, this_cpu_off) = BOOT_PERCPU_OFFSET;
EXPORT_PER_CPU_SYMBOL(this_cpu_off);

<<<<<<< HEAD
#ifdef CONFIG_X86_64
unsigned long __per_cpu_offset[NR_CPUS] __read_mostly = {
	[0] = (unsigned long)__per_cpu_load,
};
#else
unsigned long __per_cpu_offset[NR_CPUS] __read_mostly;
#endif
EXPORT_SYMBOL(__per_cpu_offset);

=======
unsigned long __per_cpu_offset[NR_CPUS] __read_mostly = {
	[0 ... NR_CPUS-1] = BOOT_PERCPU_OFFSET,
};
EXPORT_SYMBOL(__per_cpu_offset);

static inline void setup_percpu_segment(int cpu)
{
#ifdef CONFIG_X86_32
	struct desc_struct gdt;

	pack_descriptor(&gdt, per_cpu_offset(cpu), 0xFFFFF,
			0x2 | DESCTYPE_S, 0x8);
	gdt.s = 1;
	write_gdt_entry(get_cpu_gdt_table(cpu),
			GDT_ENTRY_PERCPU, &gdt, DESCTYPE_S);
#endif
}

>>>>>>> 7032e869
/*
 * Great future plan:
 * Declare PDA itself and support (irqstack,tss,pgd) as per cpu data.
 * Always point %gs to its beginning
 */
void __init setup_per_cpu_areas(void)
{
	ssize_t size;
	char *ptr;
	int cpu;
<<<<<<< HEAD
	unsigned long align = 1;
=======
>>>>>>> 7032e869

	/* Copy section for each CPU (we discard the original) */
	size = roundup(PERCPU_ENOUGH_ROOM, PAGE_SIZE);

	pr_info("NR_CPUS:%d nr_cpumask_bits:%d nr_cpu_ids:%d nr_node_ids:%d\n",
		NR_CPUS, nr_cpumask_bits, nr_cpu_ids, nr_node_ids);

	pr_info("PERCPU: Allocating %zd bytes of per cpu data\n", size);

	for_each_possible_cpu(cpu) {
#ifndef CONFIG_NEED_MULTIPLE_NODES
		ptr = alloc_bootmem_pages(size);
#else
		int node = early_cpu_to_node(cpu);
		if (!node_online(node) || !NODE_DATA(node)) {
			ptr = alloc_bootmem_pages(size);
			pr_info("cpu %d has no node %d or node-local memory\n",
				cpu, node);
			pr_debug("per cpu data for cpu%d at %016lx\n",
				 cpu, __pa(ptr));
		} else {
			ptr = alloc_bootmem_pages_node(NODE_DATA(node), size);
			pr_debug("per cpu data for cpu%d on node%d at %016lx\n",
				cpu, node, __pa(ptr));
		}
#endif

		memcpy(ptr, __per_cpu_load, __per_cpu_end - __per_cpu_start);
		per_cpu_offset(cpu) = ptr - __per_cpu_start;
		per_cpu(this_cpu_off, cpu) = per_cpu_offset(cpu);
		per_cpu(cpu_number, cpu) = cpu;
<<<<<<< HEAD
#ifdef CONFIG_X86_64
		per_cpu(irq_stack_ptr, cpu) =
			per_cpu(irq_stack_union.irq_stack, cpu) + IRQ_STACK_SIZE - 64;
		/*
		 * Up to this point, CPU0 has been using .data.init
		 * area.  Reload %gs offset for CPU0.
		 */
		if (cpu == 0)
			load_gs_base(cpu);
#endif
=======
		setup_percpu_segment(cpu);
		setup_stack_canary_segment(cpu);
		/*
		 * Copy data used in early init routines from the
		 * initial arrays to the per cpu data areas.  These
		 * arrays then become expendable and the *_early_ptr's
		 * are zeroed indicating that the static arrays are
		 * gone.
		 */
#ifdef CONFIG_X86_LOCAL_APIC
		per_cpu(x86_cpu_to_apicid, cpu) =
			early_per_cpu_map(x86_cpu_to_apicid, cpu);
		per_cpu(x86_bios_cpu_apicid, cpu) =
			early_per_cpu_map(x86_bios_cpu_apicid, cpu);
#endif
#ifdef CONFIG_X86_64
		per_cpu(irq_stack_ptr, cpu) =
			per_cpu(irq_stack_union.irq_stack, cpu) +
			IRQ_STACK_SIZE - 64;
#ifdef CONFIG_NUMA
		per_cpu(x86_cpu_to_node_map, cpu) =
			early_per_cpu_map(x86_cpu_to_node_map, cpu);
#endif
#endif
		/*
		 * Up to this point, the boot CPU has been using .data.init
		 * area.  Reload any changed state for the boot CPU.
		 */
		if (cpu == boot_cpu_id)
			switch_to_new_gdt(cpu);
>>>>>>> 7032e869

		DBG("PERCPU: cpu %4d %p\n", cpu, ptr);
	}

	/* indicate the early static arrays will soon be gone */
#ifdef CONFIG_X86_LOCAL_APIC
	early_per_cpu_ptr(x86_cpu_to_apicid) = NULL;
	early_per_cpu_ptr(x86_bios_cpu_apicid) = NULL;
#endif
#if defined(CONFIG_X86_64) && defined(CONFIG_NUMA)
	early_per_cpu_ptr(x86_cpu_to_node_map) = NULL;
#endif

	/* Setup node to cpumask map */
	setup_node_to_cpumask_map();

	/* Setup cpu initialized, callin, callout masks */
	setup_cpu_local_masks();
<<<<<<< HEAD
}

#endif

#ifdef X86_64_NUMA

/*
 * Allocate node_to_cpumask_map based on number of available nodes
 * Requires node_possible_map to be valid.
 *
 * Note: node_to_cpumask() is not valid until after this is done.
 * (Use CONFIG_DEBUG_PER_CPU_MAPS to check this.)
 */
static void __init setup_node_to_cpumask_map(void)
{
	unsigned int node, num = 0;
	cpumask_t *map;

	/* setup nr_node_ids if not done yet */
	if (nr_node_ids == MAX_NUMNODES) {
		for_each_node_mask(node, node_possible_map)
			num = node;
		nr_node_ids = num + 1;
	}

	/* allocate the map */
	map = alloc_bootmem_low(nr_node_ids * sizeof(cpumask_t));
	DBG("node_to_cpumask_map at %p for %d nodes\n", map, nr_node_ids);

	pr_debug("Node to cpumask map at %p for %d nodes\n",
		 map, nr_node_ids);

	/* node_to_cpumask() will now work */
	node_to_cpumask_map = map;
}

void __cpuinit numa_set_node(int cpu, int node)
{
	int *cpu_to_node_map = early_per_cpu_ptr(x86_cpu_to_node_map);

	/* early setting, no percpu area yet */
	if (cpu_to_node_map) {
		cpu_to_node_map[cpu] = node;
		return;
	}

#ifdef CONFIG_DEBUG_PER_CPU_MAPS
	if (cpu >= nr_cpu_ids || !per_cpu_offset(cpu)) {
		printk(KERN_ERR "numa_set_node: invalid cpu# (%d)\n", cpu);
		dump_stack();
		return;
	}
#endif
	per_cpu(x86_cpu_to_node_map, cpu) = node;

	if (node != NUMA_NO_NODE)
		per_cpu(node_number, cpu) = node;
}

void __cpuinit numa_clear_node(int cpu)
{
	numa_set_node(cpu, NUMA_NO_NODE);
}

#ifndef CONFIG_DEBUG_PER_CPU_MAPS

void __cpuinit numa_add_cpu(int cpu)
{
	cpu_set(cpu, node_to_cpumask_map[early_cpu_to_node(cpu)]);
}

void __cpuinit numa_remove_cpu(int cpu)
{
	cpu_clear(cpu, node_to_cpumask_map[early_cpu_to_node(cpu)]);
}

#else /* CONFIG_DEBUG_PER_CPU_MAPS */

/*
 * --------- debug versions of the numa functions ---------
 */
static void __cpuinit numa_set_cpumask(int cpu, int enable)
{
	int node = early_cpu_to_node(cpu);
	cpumask_t *mask;
	char buf[64];

	if (node_to_cpumask_map == NULL) {
		printk(KERN_ERR "node_to_cpumask_map NULL\n");
		dump_stack();
		return;
	}

	mask = &node_to_cpumask_map[node];
	if (enable)
		cpu_set(cpu, *mask);
	else
		cpu_clear(cpu, *mask);

	cpulist_scnprintf(buf, sizeof(buf), mask);
	printk(KERN_DEBUG "%s cpu %d node %d: mask now %s\n",
		enable ? "numa_add_cpu" : "numa_remove_cpu", cpu, node, buf);
}

void __cpuinit numa_add_cpu(int cpu)
{
	numa_set_cpumask(cpu, 1);
}

void __cpuinit numa_remove_cpu(int cpu)
{
	numa_set_cpumask(cpu, 0);
}

int cpu_to_node(int cpu)
{
	if (early_per_cpu_ptr(x86_cpu_to_node_map)) {
		printk(KERN_WARNING
			"cpu_to_node(%d): usage too early!\n", cpu);
		dump_stack();
		return early_per_cpu_ptr(x86_cpu_to_node_map)[cpu];
	}
	return per_cpu(x86_cpu_to_node_map, cpu);
}
EXPORT_SYMBOL(cpu_to_node);

/*
 * Same function as cpu_to_node() but used if called before the
 * per_cpu areas are setup.
 */
int early_cpu_to_node(int cpu)
{
	if (early_per_cpu_ptr(x86_cpu_to_node_map))
		return early_per_cpu_ptr(x86_cpu_to_node_map)[cpu];

	if (!per_cpu_offset(cpu)) {
		printk(KERN_WARNING
			"early_cpu_to_node(%d): no per_cpu area!\n", cpu);
		dump_stack();
		return NUMA_NO_NODE;
	}
	return per_cpu(x86_cpu_to_node_map, cpu);
}


/* empty cpumask */
static const cpumask_t cpu_mask_none;

/*
 * Returns a pointer to the bitmask of CPUs on Node 'node'.
 */
const cpumask_t *cpumask_of_node(int node)
{
	if (node_to_cpumask_map == NULL) {
		printk(KERN_WARNING
			"cpumask_of_node(%d): no node_to_cpumask_map!\n",
			node);
		dump_stack();
		return (const cpumask_t *)&cpu_online_map;
	}
	if (node >= nr_node_ids) {
		printk(KERN_WARNING
			"cpumask_of_node(%d): node > nr_node_ids(%d)\n",
			node, nr_node_ids);
		dump_stack();
		return &cpu_mask_none;
	}
	return &node_to_cpumask_map[node];
}
EXPORT_SYMBOL(cpumask_of_node);

/*
 * Returns a bitmask of CPUs on Node 'node'.
 *
 * Side note: this function creates the returned cpumask on the stack
 * so with a high NR_CPUS count, excessive stack space is used.  The
 * node_to_cpumask_ptr function should be used whenever possible.
 */
cpumask_t node_to_cpumask(int node)
{
	if (node_to_cpumask_map == NULL) {
		printk(KERN_WARNING
			"node_to_cpumask(%d): no node_to_cpumask_map!\n", node);
		dump_stack();
		return cpu_online_map;
	}
	if (node >= nr_node_ids) {
		printk(KERN_WARNING
			"node_to_cpumask(%d): node > nr_node_ids(%d)\n",
			node, nr_node_ids);
		dump_stack();
		return cpu_mask_none;
	}
	return node_to_cpumask_map[node];
}
EXPORT_SYMBOL(node_to_cpumask);

/*
 * --------- end of debug versions of the numa functions ---------
 */

#endif /* CONFIG_DEBUG_PER_CPU_MAPS */

#endif /* X86_64_NUMA */
=======
}
>>>>>>> 7032e869
<|MERGE_RESOLUTION|>--- conflicted
+++ resolved
@@ -15,7 +15,8 @@
 #include <asm/highmem.h>
 #include <asm/proto.h>
 #include <asm/cpumask.h>
-<<<<<<< HEAD
+#include <asm/cpu.h>
+#include <asm/stackprotector.h>
 
 #ifdef CONFIG_DEBUG_PER_CPU_MAPS
 # define DBG(x...) printk(KERN_DEBUG x)
@@ -23,101 +24,8 @@
 # define DBG(x...)
 #endif
 
-/*
- * Could be inside CONFIG_HAVE_SETUP_PER_CPU_AREA with other stuff but
- * voyager wants cpu_number too.
- */
-#ifdef CONFIG_SMP
 DEFINE_PER_CPU(int, cpu_number);
 EXPORT_PER_CPU_SYMBOL(cpu_number);
-#endif
-
-#ifdef CONFIG_X86_LOCAL_APIC
-unsigned int num_processors;
-unsigned disabled_cpus __cpuinitdata;
-/* Processor that is doing the boot up */
-unsigned int boot_cpu_physical_apicid = -1U;
-EXPORT_SYMBOL(boot_cpu_physical_apicid);
-unsigned int max_physical_apicid;
-
-/* Bitmask of physically existing CPUs */
-physid_mask_t phys_cpu_present_map;
-#endif
-
-/*
- * Map cpu index to physical APIC ID
- */
-DEFINE_EARLY_PER_CPU(u16, x86_cpu_to_apicid, BAD_APICID);
-DEFINE_EARLY_PER_CPU(u16, x86_bios_cpu_apicid, BAD_APICID);
-EXPORT_EARLY_PER_CPU_SYMBOL(x86_cpu_to_apicid);
-EXPORT_EARLY_PER_CPU_SYMBOL(x86_bios_cpu_apicid);
-
-#if defined(CONFIG_NUMA) && defined(CONFIG_X86_64)
-#define	X86_64_NUMA	1	/* (used later) */
-DEFINE_PER_CPU(int, node_number) = 0;
-EXPORT_PER_CPU_SYMBOL(node_number);
-
-/*
- * Map cpu index to node index
- */
-DEFINE_EARLY_PER_CPU(int, x86_cpu_to_node_map, NUMA_NO_NODE);
-EXPORT_EARLY_PER_CPU_SYMBOL(x86_cpu_to_node_map);
-
-/*
- * Which logical CPUs are on which nodes
- */
-cpumask_t *node_to_cpumask_map;
-EXPORT_SYMBOL(node_to_cpumask_map);
-
-/*
- * Setup node_to_cpumask_map
- */
-static void __init setup_node_to_cpumask_map(void);
-
-=======
-#include <asm/cpu.h>
-#include <asm/stackprotector.h>
-
-#ifdef CONFIG_DEBUG_PER_CPU_MAPS
-# define DBG(x...) printk(KERN_DEBUG x)
->>>>>>> 7032e869
-#else
-# define DBG(x...)
-#endif
-
-<<<<<<< HEAD
-#ifdef CONFIG_X86_64
-
-/* correctly size the local cpu masks */
-static void __init setup_cpu_local_masks(void)
-{
-	alloc_bootmem_cpumask_var(&cpu_initialized_mask);
-	alloc_bootmem_cpumask_var(&cpu_callin_mask);
-	alloc_bootmem_cpumask_var(&cpu_callout_mask);
-	alloc_bootmem_cpumask_var(&cpu_sibling_setup_mask);
-}
-
-#else /* CONFIG_X86_32 */
-
-static inline void setup_cpu_local_masks(void)
-{
-}
-
-#endif /* CONFIG_X86_32 */
-
-#ifdef CONFIG_HAVE_SETUP_PER_CPU_AREA
-/*
- * Copy data used in early init routines from the initial arrays to the
- * per cpu data areas.  These arrays then become expendable and the
- * *_early_ptr's are zeroed indicating that the static arrays are gone.
- */
-static void __init setup_per_cpu_maps(void)
-{
-	int cpu;
-=======
-DEFINE_PER_CPU(int, cpu_number);
-EXPORT_PER_CPU_SYMBOL(cpu_number);
->>>>>>> 7032e869
 
 #ifdef CONFIG_X86_64
 #define BOOT_PERCPU_OFFSET ((unsigned long)__per_cpu_load)
@@ -128,17 +36,6 @@
 DEFINE_PER_CPU(unsigned long, this_cpu_off) = BOOT_PERCPU_OFFSET;
 EXPORT_PER_CPU_SYMBOL(this_cpu_off);
 
-<<<<<<< HEAD
-#ifdef CONFIG_X86_64
-unsigned long __per_cpu_offset[NR_CPUS] __read_mostly = {
-	[0] = (unsigned long)__per_cpu_load,
-};
-#else
-unsigned long __per_cpu_offset[NR_CPUS] __read_mostly;
-#endif
-EXPORT_SYMBOL(__per_cpu_offset);
-
-=======
 unsigned long __per_cpu_offset[NR_CPUS] __read_mostly = {
 	[0 ... NR_CPUS-1] = BOOT_PERCPU_OFFSET,
 };
@@ -157,7 +54,6 @@
 #endif
 }
 
->>>>>>> 7032e869
 /*
  * Great future plan:
  * Declare PDA itself and support (irqstack,tss,pgd) as per cpu data.
@@ -168,10 +64,6 @@
 	ssize_t size;
 	char *ptr;
 	int cpu;
-<<<<<<< HEAD
-	unsigned long align = 1;
-=======
->>>>>>> 7032e869
 
 	/* Copy section for each CPU (we discard the original) */
 	size = roundup(PERCPU_ENOUGH_ROOM, PAGE_SIZE);
@@ -203,18 +95,6 @@
 		per_cpu_offset(cpu) = ptr - __per_cpu_start;
 		per_cpu(this_cpu_off, cpu) = per_cpu_offset(cpu);
 		per_cpu(cpu_number, cpu) = cpu;
-<<<<<<< HEAD
-#ifdef CONFIG_X86_64
-		per_cpu(irq_stack_ptr, cpu) =
-			per_cpu(irq_stack_union.irq_stack, cpu) + IRQ_STACK_SIZE - 64;
-		/*
-		 * Up to this point, CPU0 has been using .data.init
-		 * area.  Reload %gs offset for CPU0.
-		 */
-		if (cpu == 0)
-			load_gs_base(cpu);
-#endif
-=======
 		setup_percpu_segment(cpu);
 		setup_stack_canary_segment(cpu);
 		/*
@@ -245,7 +125,6 @@
 		 */
 		if (cpu == boot_cpu_id)
 			switch_to_new_gdt(cpu);
->>>>>>> 7032e869
 
 		DBG("PERCPU: cpu %4d %p\n", cpu, ptr);
 	}
@@ -264,211 +143,4 @@
 
 	/* Setup cpu initialized, callin, callout masks */
 	setup_cpu_local_masks();
-<<<<<<< HEAD
-}
-
-#endif
-
-#ifdef X86_64_NUMA
-
-/*
- * Allocate node_to_cpumask_map based on number of available nodes
- * Requires node_possible_map to be valid.
- *
- * Note: node_to_cpumask() is not valid until after this is done.
- * (Use CONFIG_DEBUG_PER_CPU_MAPS to check this.)
- */
-static void __init setup_node_to_cpumask_map(void)
-{
-	unsigned int node, num = 0;
-	cpumask_t *map;
-
-	/* setup nr_node_ids if not done yet */
-	if (nr_node_ids == MAX_NUMNODES) {
-		for_each_node_mask(node, node_possible_map)
-			num = node;
-		nr_node_ids = num + 1;
-	}
-
-	/* allocate the map */
-	map = alloc_bootmem_low(nr_node_ids * sizeof(cpumask_t));
-	DBG("node_to_cpumask_map at %p for %d nodes\n", map, nr_node_ids);
-
-	pr_debug("Node to cpumask map at %p for %d nodes\n",
-		 map, nr_node_ids);
-
-	/* node_to_cpumask() will now work */
-	node_to_cpumask_map = map;
-}
-
-void __cpuinit numa_set_node(int cpu, int node)
-{
-	int *cpu_to_node_map = early_per_cpu_ptr(x86_cpu_to_node_map);
-
-	/* early setting, no percpu area yet */
-	if (cpu_to_node_map) {
-		cpu_to_node_map[cpu] = node;
-		return;
-	}
-
-#ifdef CONFIG_DEBUG_PER_CPU_MAPS
-	if (cpu >= nr_cpu_ids || !per_cpu_offset(cpu)) {
-		printk(KERN_ERR "numa_set_node: invalid cpu# (%d)\n", cpu);
-		dump_stack();
-		return;
-	}
-#endif
-	per_cpu(x86_cpu_to_node_map, cpu) = node;
-
-	if (node != NUMA_NO_NODE)
-		per_cpu(node_number, cpu) = node;
-}
-
-void __cpuinit numa_clear_node(int cpu)
-{
-	numa_set_node(cpu, NUMA_NO_NODE);
-}
-
-#ifndef CONFIG_DEBUG_PER_CPU_MAPS
-
-void __cpuinit numa_add_cpu(int cpu)
-{
-	cpu_set(cpu, node_to_cpumask_map[early_cpu_to_node(cpu)]);
-}
-
-void __cpuinit numa_remove_cpu(int cpu)
-{
-	cpu_clear(cpu, node_to_cpumask_map[early_cpu_to_node(cpu)]);
-}
-
-#else /* CONFIG_DEBUG_PER_CPU_MAPS */
-
-/*
- * --------- debug versions of the numa functions ---------
- */
-static void __cpuinit numa_set_cpumask(int cpu, int enable)
-{
-	int node = early_cpu_to_node(cpu);
-	cpumask_t *mask;
-	char buf[64];
-
-	if (node_to_cpumask_map == NULL) {
-		printk(KERN_ERR "node_to_cpumask_map NULL\n");
-		dump_stack();
-		return;
-	}
-
-	mask = &node_to_cpumask_map[node];
-	if (enable)
-		cpu_set(cpu, *mask);
-	else
-		cpu_clear(cpu, *mask);
-
-	cpulist_scnprintf(buf, sizeof(buf), mask);
-	printk(KERN_DEBUG "%s cpu %d node %d: mask now %s\n",
-		enable ? "numa_add_cpu" : "numa_remove_cpu", cpu, node, buf);
-}
-
-void __cpuinit numa_add_cpu(int cpu)
-{
-	numa_set_cpumask(cpu, 1);
-}
-
-void __cpuinit numa_remove_cpu(int cpu)
-{
-	numa_set_cpumask(cpu, 0);
-}
-
-int cpu_to_node(int cpu)
-{
-	if (early_per_cpu_ptr(x86_cpu_to_node_map)) {
-		printk(KERN_WARNING
-			"cpu_to_node(%d): usage too early!\n", cpu);
-		dump_stack();
-		return early_per_cpu_ptr(x86_cpu_to_node_map)[cpu];
-	}
-	return per_cpu(x86_cpu_to_node_map, cpu);
-}
-EXPORT_SYMBOL(cpu_to_node);
-
-/*
- * Same function as cpu_to_node() but used if called before the
- * per_cpu areas are setup.
- */
-int early_cpu_to_node(int cpu)
-{
-	if (early_per_cpu_ptr(x86_cpu_to_node_map))
-		return early_per_cpu_ptr(x86_cpu_to_node_map)[cpu];
-
-	if (!per_cpu_offset(cpu)) {
-		printk(KERN_WARNING
-			"early_cpu_to_node(%d): no per_cpu area!\n", cpu);
-		dump_stack();
-		return NUMA_NO_NODE;
-	}
-	return per_cpu(x86_cpu_to_node_map, cpu);
-}
-
-
-/* empty cpumask */
-static const cpumask_t cpu_mask_none;
-
-/*
- * Returns a pointer to the bitmask of CPUs on Node 'node'.
- */
-const cpumask_t *cpumask_of_node(int node)
-{
-	if (node_to_cpumask_map == NULL) {
-		printk(KERN_WARNING
-			"cpumask_of_node(%d): no node_to_cpumask_map!\n",
-			node);
-		dump_stack();
-		return (const cpumask_t *)&cpu_online_map;
-	}
-	if (node >= nr_node_ids) {
-		printk(KERN_WARNING
-			"cpumask_of_node(%d): node > nr_node_ids(%d)\n",
-			node, nr_node_ids);
-		dump_stack();
-		return &cpu_mask_none;
-	}
-	return &node_to_cpumask_map[node];
-}
-EXPORT_SYMBOL(cpumask_of_node);
-
-/*
- * Returns a bitmask of CPUs on Node 'node'.
- *
- * Side note: this function creates the returned cpumask on the stack
- * so with a high NR_CPUS count, excessive stack space is used.  The
- * node_to_cpumask_ptr function should be used whenever possible.
- */
-cpumask_t node_to_cpumask(int node)
-{
-	if (node_to_cpumask_map == NULL) {
-		printk(KERN_WARNING
-			"node_to_cpumask(%d): no node_to_cpumask_map!\n", node);
-		dump_stack();
-		return cpu_online_map;
-	}
-	if (node >= nr_node_ids) {
-		printk(KERN_WARNING
-			"node_to_cpumask(%d): node > nr_node_ids(%d)\n",
-			node, nr_node_ids);
-		dump_stack();
-		return cpu_mask_none;
-	}
-	return node_to_cpumask_map[node];
-}
-EXPORT_SYMBOL(node_to_cpumask);
-
-/*
- * --------- end of debug versions of the numa functions ---------
- */
-
-#endif /* CONFIG_DEBUG_PER_CPU_MAPS */
-
-#endif /* X86_64_NUMA */
-=======
-}
->>>>>>> 7032e869
+}