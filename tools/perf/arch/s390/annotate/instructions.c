// SPDX-License-Identifier: GPL-2.0
#include <linux/compiler.h>

static int s390_call__parse(struct arch *arch, struct ins_operands *ops,
			    struct map_symbol *ms)
{
	char *endptr, *tok, *name;
	struct map *map = ms->map;
	struct addr_map_symbol target = {
		.ms = { .map = map, },
	};

	tok = strchr(ops->raw, ',');
	if (!tok)
		return -1;

	ops->target.addr = strtoull(tok + 1, &endptr, 16);

	name = strchr(endptr, '<');
	if (name == NULL)
		return -1;

	name++;

	if (arch->objdump.skip_functions_char &&
	    strchr(name, arch->objdump.skip_functions_char))
		return -1;

	tok = strchr(name, '>');
	if (tok == NULL)
		return -1;

	*tok = '\0';
	ops->target.name = strdup(name);
	*tok = '>';

	if (ops->target.name == NULL)
		return -1;
	target.addr = map__objdump_2mem(map, ops->target.addr);

<<<<<<< HEAD
	if (map_groups__find_ams(ms->mg, &target) == 0 &&
=======
	if (maps__find_ams(ms->maps, &target) == 0 &&
>>>>>>> 5172672d
	    map__rip_2objdump(target.ms.map, map->map_ip(target.ms.map, target.addr)) == ops->target.addr)
		ops->target.sym = target.ms.sym;

	return 0;
}

static int call__scnprintf(struct ins *ins, char *bf, size_t size,
			   struct ins_operands *ops, int max_ins_name);

static struct ins_ops s390_call_ops = {
	.parse	   = s390_call__parse,
	.scnprintf = call__scnprintf,
};

static int s390_mov__parse(struct arch *arch __maybe_unused,
			   struct ins_operands *ops,
			   struct map_symbol *ms __maybe_unused)
{
	char *s = strchr(ops->raw, ','), *target, *endptr;

	if (s == NULL)
		return -1;

	*s = '\0';
	ops->source.raw = strdup(ops->raw);
	*s = ',';

	if (ops->source.raw == NULL)
		return -1;

	target = ++s;
	ops->target.raw = strdup(target);
	if (ops->target.raw == NULL)
		goto out_free_source;

	ops->target.addr = strtoull(target, &endptr, 16);
	if (endptr == target)
		goto out_free_target;

	s = strchr(endptr, '<');
	if (s == NULL)
		goto out_free_target;
	endptr = strchr(s + 1, '>');
	if (endptr == NULL)
		goto out_free_target;

	*endptr = '\0';
	ops->target.name = strdup(s + 1);
	*endptr = '>';
	if (ops->target.name == NULL)
		goto out_free_target;

	return 0;

out_free_target:
	zfree(&ops->target.raw);
out_free_source:
	zfree(&ops->source.raw);
	return -1;
}


static struct ins_ops s390_mov_ops = {
	.parse	   = s390_mov__parse,
	.scnprintf = mov__scnprintf,
};

static struct ins_ops *s390__associate_ins_ops(struct arch *arch, const char *name)
{
	struct ins_ops *ops = NULL;

	/* catch all kind of jumps */
	if (strchr(name, 'j') ||
	    !strncmp(name, "bct", 3) ||
	    !strncmp(name, "br", 2))
		ops = &jump_ops;
	/* override call/returns */
	if (!strcmp(name, "bras") ||
	    !strcmp(name, "brasl") ||
	    !strcmp(name, "basr"))
		ops = &s390_call_ops;
	if (!strcmp(name, "br"))
		ops = &ret_ops;
	/* override load/store relative to PC */
	if (!strcmp(name, "lrl") ||
	    !strcmp(name, "lgrl") ||
	    !strcmp(name, "lgfrl") ||
	    !strcmp(name, "llgfrl") ||
	    !strcmp(name, "strl") ||
	    !strcmp(name, "stgrl"))
		ops = &s390_mov_ops;

	if (ops)
		arch__associate_ins_ops(arch, name, ops);
	return ops;
}

static int s390__cpuid_parse(struct arch *arch, char *cpuid)
{
	unsigned int family;
	char model[16], model_c[16], cpumf_v[16], cpumf_a[16];
	int ret;

	/*
	 * cpuid string format:
	 * "IBM,family,model-capacity,model[,cpum_cf-version,cpum_cf-authorization]"
	 */
	ret = sscanf(cpuid, "%*[^,],%u,%[^,],%[^,],%[^,],%s", &family, model_c,
		     model, cpumf_v, cpumf_a);
	if (ret >= 2) {
		arch->family = family;
		arch->model = 0;
		return 0;
	}

	return -1;
}

static int s390__annotate_init(struct arch *arch, char *cpuid __maybe_unused)
{
	int err = 0;

	if (!arch->initialized) {
		arch->initialized = true;
		arch->associate_instruction_ops = s390__associate_ins_ops;
		if (cpuid) {
			if (s390__cpuid_parse(arch, cpuid))
				err = SYMBOL_ANNOTATE_ERRNO__ARCH_INIT_CPUID_PARSING;
		}
	}

	return err;
}<|MERGE_RESOLUTION|>--- conflicted
+++ resolved
@@ -38,11 +38,7 @@
 		return -1;
 	target.addr = map__objdump_2mem(map, ops->target.addr);
 
-<<<<<<< HEAD
-	if (map_groups__find_ams(ms->mg, &target) == 0 &&
-=======
 	if (maps__find_ams(ms->maps, &target) == 0 &&
->>>>>>> 5172672d
 	    map__rip_2objdump(target.ms.map, map->map_ip(target.ms.map, target.addr)) == ops->target.addr)
 		ops->target.sym = target.ms.sym;
 
