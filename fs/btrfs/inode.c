--- conflicted
+++ resolved
@@ -7582,13 +7582,9 @@
 		}
 
 		btrfs_free_reserved_data_space(inode, len);
-<<<<<<< HEAD
-		set_bit(BTRFS_INODE_DIO_READY, &BTRFS_I(inode)->runtime_flags);
-=======
 		WARN_ON(dio_data->reserve < len);
 		dio_data->reserve -= len;
 		current->journal_info = dio_data;
->>>>>>> 9f30a04d
 	}
 
 	/*
@@ -8403,22 +8399,9 @@
 	if (iov_iter_rw(iter) == WRITE) {
 		current->journal_info = NULL;
 		if (ret < 0 && ret != -EIOCBQUEUED) {
-<<<<<<< HEAD
-			/*
-			 * If the error comes from submitting stage,
-			 * btrfs_get_blocsk_direct() has free'd data space,
-			 * and metadata space will be handled by
-			 * finish_ordered_fn, don't do that again to make
-			 * sure bytes_may_use is correct.
-			 */
-			if (!test_and_clear_bit(BTRFS_INODE_DIO_READY,
-				     &BTRFS_I(inode)->runtime_flags))
-				btrfs_delalloc_release_space(inode, count);
-=======
 			if (dio_data.reserve)
 				btrfs_delalloc_release_space(inode,
 							dio_data.reserve);
->>>>>>> 9f30a04d
 		} else if (ret >= 0 && (size_t)ret < count)
 			btrfs_delalloc_release_space(inode,
 						     count - (size_t)ret);
