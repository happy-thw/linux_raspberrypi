--- conflicted
+++ resolved
@@ -566,13 +566,6 @@
 			error = PTR_ERR(ctx->kvalue);
 			ctx->kvalue = NULL;
 		}
-<<<<<<< HEAD
-		if ((strcmp(kname, XATTR_NAME_POSIX_ACL_ACCESS) == 0) ||
-		    (strcmp(kname, XATTR_NAME_POSIX_ACL_DEFAULT) == 0))
-			posix_acl_fix_xattr_from_user(mnt_userns, d_inode(d),
-						      kvalue, size);
-=======
->>>>>>> 88084a3d
 	}
 
 	return error;
@@ -703,13 +696,8 @@
 		if ((strcmp(kname, XATTR_NAME_POSIX_ACL_ACCESS) == 0) ||
 		    (strcmp(kname, XATTR_NAME_POSIX_ACL_DEFAULT) == 0))
 			posix_acl_fix_xattr_to_user(mnt_userns, d_inode(d),
-<<<<<<< HEAD
-						    kvalue, error);
-		if (size && copy_to_user(value, kvalue, error))
-=======
 							ctx->kvalue, error);
 		if (ctx->size && copy_to_user(ctx->value, ctx->kvalue, error))
->>>>>>> 88084a3d
 			error = -EFAULT;
 	} else if (error == -ERANGE && ctx->size >= XATTR_SIZE_MAX) {
 		/* The file system tried to returned a value bigger
