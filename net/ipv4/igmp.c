/*
 *	Linux NET3:	Internet Group Management Protocol  [IGMP]
 *
 *	This code implements the IGMP protocol as defined in RFC1112. There has
 *	been a further revision of this protocol since which is now supported.
 *
 *	If you have trouble with this module be careful what gcc you have used,
 *	the older version didn't come out right using gcc 2.5.8, the newer one
 *	seems to fall out with gcc 2.6.2.
 *
 *	Authors:
 *		Alan Cox <alan@lxorguk.ukuu.org.uk>
 *
 *	This program is free software; you can redistribute it and/or
 *	modify it under the terms of the GNU General Public License
 *	as published by the Free Software Foundation; either version
 *	2 of the License, or (at your option) any later version.
 *
 *	Fixes:
 *
 *		Alan Cox	:	Added lots of __inline__ to optimise
 *					the memory usage of all the tiny little
 *					functions.
 *		Alan Cox	:	Dumped the header building experiment.
 *		Alan Cox	:	Minor tweaks ready for multicast routing
 *					and extended IGMP protocol.
 *		Alan Cox	:	Removed a load of inline directives. Gcc 2.5.8
 *					writes utterly bogus code otherwise (sigh)
 *					fixed IGMP loopback to behave in the manner
 *					desired by mrouted, fixed the fact it has been
 *					broken since 1.3.6 and cleaned up a few minor
 *					points.
 *
 *		Chih-Jen Chang	:	Tried to revise IGMP to Version 2
 *		Tsu-Sheng Tsao		E-mail: chihjenc@scf.usc.edu and tsusheng@scf.usc.edu
 *					The enhancements are mainly based on Steve Deering's
 * 					ipmulti-3.5 source code.
 *		Chih-Jen Chang	:	Added the igmp_get_mrouter_info and
 *		Tsu-Sheng Tsao		igmp_set_mrouter_info to keep track of
 *					the mrouted version on that device.
 *		Chih-Jen Chang	:	Added the max_resp_time parameter to
 *		Tsu-Sheng Tsao		igmp_heard_query(). Using this parameter
 *					to identify the multicast router version
 *					and do what the IGMP version 2 specified.
 *		Chih-Jen Chang	:	Added a timer to revert to IGMP V2 router
 *		Tsu-Sheng Tsao		if the specified time expired.
 *		Alan Cox	:	Stop IGMP from 0.0.0.0 being accepted.
 *		Alan Cox	:	Use GFP_ATOMIC in the right places.
 *		Christian Daudt :	igmp timer wasn't set for local group
 *					memberships but was being deleted,
 *					which caused a "del_timer() called
 *					from %p with timer not initialized\n"
 *					message (960131).
 *		Christian Daudt :	removed del_timer from
 *					igmp_timer_expire function (960205).
 *             Christian Daudt :       igmp_heard_report now only calls
 *                                     igmp_timer_expire if tm->running is
 *                                     true (960216).
 *		Malcolm Beattie :	ttl comparison wrong in igmp_rcv made
 *					igmp_heard_query never trigger. Expiry
 *					miscalculation fixed in igmp_heard_query
 *					and random() made to return unsigned to
 *					prevent negative expiry times.
 *		Alexey Kuznetsov:	Wrong group leaving behaviour, backport
 *					fix from pending 2.1.x patches.
 *		Alan Cox:		Forget to enable FDDI support earlier.
 *		Alexey Kuznetsov:	Fixed leaving groups on device down.
 *		Alexey Kuznetsov:	Accordance to igmp-v2-06 draft.
 *		David L Stevens:	IGMPv3 support, with help from
 *					Vinay Kulkarni
 */

#include <linux/module.h>
#include <linux/slab.h>
#include <linux/uaccess.h>
#include <linux/types.h>
#include <linux/kernel.h>
#include <linux/jiffies.h>
#include <linux/string.h>
#include <linux/socket.h>
#include <linux/sockios.h>
#include <linux/in.h>
#include <linux/inet.h>
#include <linux/netdevice.h>
#include <linux/skbuff.h>
#include <linux/inetdevice.h>
#include <linux/igmp.h>
#include <linux/if_arp.h>
#include <linux/rtnetlink.h>
#include <linux/times.h>
#include <linux/pkt_sched.h>
#include <linux/byteorder/generic.h>

#include <net/net_namespace.h>
#include <net/arp.h>
#include <net/ip.h>
#include <net/protocol.h>
#include <net/route.h>
#include <net/sock.h>
#include <net/checksum.h>
#include <net/inet_common.h>
#include <linux/netfilter_ipv4.h>
#ifdef CONFIG_IP_MROUTE
#include <linux/mroute.h>
#endif
#ifdef CONFIG_PROC_FS
#include <linux/proc_fs.h>
#include <linux/seq_file.h>
#endif

#ifdef CONFIG_IP_MULTICAST
/* Parameter names and values are taken from igmp-v2-06 draft */

#define IGMP_V1_ROUTER_PRESENT_TIMEOUT		(400*HZ)
#define IGMP_V2_ROUTER_PRESENT_TIMEOUT		(400*HZ)
#define IGMP_V2_UNSOLICITED_REPORT_INTERVAL	(10*HZ)
#define IGMP_V3_UNSOLICITED_REPORT_INTERVAL	(1*HZ)
#define IGMP_QUERY_RESPONSE_INTERVAL		(10*HZ)
#define IGMP_QUERY_ROBUSTNESS_VARIABLE		2


#define IGMP_INITIAL_REPORT_DELAY		(1)

/* IGMP_INITIAL_REPORT_DELAY is not from IGMP specs!
 * IGMP specs require to report membership immediately after
 * joining a group, but we delay the first report by a
 * small interval. It seems more natural and still does not
 * contradict to specs provided this delay is small enough.
 */

#define IGMP_V1_SEEN(in_dev) \
	(IPV4_DEVCONF_ALL(dev_net(in_dev->dev), FORCE_IGMP_VERSION) == 1 || \
	 IN_DEV_CONF_GET((in_dev), FORCE_IGMP_VERSION) == 1 || \
	 ((in_dev)->mr_v1_seen && \
	  time_before(jiffies, (in_dev)->mr_v1_seen)))
#define IGMP_V2_SEEN(in_dev) \
	(IPV4_DEVCONF_ALL(dev_net(in_dev->dev), FORCE_IGMP_VERSION) == 2 || \
	 IN_DEV_CONF_GET((in_dev), FORCE_IGMP_VERSION) == 2 || \
	 ((in_dev)->mr_v2_seen && \
	  time_before(jiffies, (in_dev)->mr_v2_seen)))

static int unsolicited_report_interval(struct in_device *in_dev)
{
	int interval_ms, interval_jiffies;

	if (IGMP_V1_SEEN(in_dev) || IGMP_V2_SEEN(in_dev))
		interval_ms = IN_DEV_CONF_GET(
			in_dev,
			IGMPV2_UNSOLICITED_REPORT_INTERVAL);
	else /* v3 */
		interval_ms = IN_DEV_CONF_GET(
			in_dev,
			IGMPV3_UNSOLICITED_REPORT_INTERVAL);

	interval_jiffies = msecs_to_jiffies(interval_ms);

	/* _timer functions can't handle a delay of 0 jiffies so ensure
	 *  we always return a positive value.
	 */
	if (interval_jiffies <= 0)
		interval_jiffies = 1;
	return interval_jiffies;
}

static void igmpv3_add_delrec(struct in_device *in_dev, struct ip_mc_list *im);
static void igmpv3_del_delrec(struct in_device *in_dev, struct ip_mc_list *im);
static void igmpv3_clear_delrec(struct in_device *in_dev);
static int sf_setstate(struct ip_mc_list *pmc);
static void sf_markstate(struct ip_mc_list *pmc);
#endif
static void ip_mc_clear_src(struct ip_mc_list *pmc);
static int ip_mc_add_src(struct in_device *in_dev, __be32 *pmca, int sfmode,
			 int sfcount, __be32 *psfsrc, int delta);

static void ip_ma_put(struct ip_mc_list *im)
{
	if (refcount_dec_and_test(&im->refcnt)) {
		in_dev_put(im->interface);
		kfree_rcu(im, rcu);
	}
}

#define for_each_pmc_rcu(in_dev, pmc)				\
	for (pmc = rcu_dereference(in_dev->mc_list);		\
	     pmc != NULL;					\
	     pmc = rcu_dereference(pmc->next_rcu))

#define for_each_pmc_rtnl(in_dev, pmc)				\
	for (pmc = rtnl_dereference(in_dev->mc_list);		\
	     pmc != NULL;					\
	     pmc = rtnl_dereference(pmc->next_rcu))

#ifdef CONFIG_IP_MULTICAST

/*
 *	Timer management
 */

static void igmp_stop_timer(struct ip_mc_list *im)
{
	spin_lock_bh(&im->lock);
	if (del_timer(&im->timer))
		refcount_dec(&im->refcnt);
	im->tm_running = 0;
	im->reporter = 0;
	im->unsolicit_count = 0;
	spin_unlock_bh(&im->lock);
}

/* It must be called with locked im->lock */
static void igmp_start_timer(struct ip_mc_list *im, int max_delay)
{
	int tv = prandom_u32() % max_delay;

	im->tm_running = 1;
	if (!mod_timer(&im->timer, jiffies+tv+2))
		refcount_inc(&im->refcnt);
}

static void igmp_gq_start_timer(struct in_device *in_dev)
{
	int tv = prandom_u32() % in_dev->mr_maxdelay;
	unsigned long exp = jiffies + tv + 2;

	if (in_dev->mr_gq_running &&
	    time_after_eq(exp, (in_dev->mr_gq_timer).expires))
		return;

	in_dev->mr_gq_running = 1;
	if (!mod_timer(&in_dev->mr_gq_timer, exp))
		in_dev_hold(in_dev);
}

static void igmp_ifc_start_timer(struct in_device *in_dev, int delay)
{
	int tv = prandom_u32() % delay;

	if (!mod_timer(&in_dev->mr_ifc_timer, jiffies+tv+2))
		in_dev_hold(in_dev);
}

static void igmp_mod_timer(struct ip_mc_list *im, int max_delay)
{
	spin_lock_bh(&im->lock);
	im->unsolicit_count = 0;
	if (del_timer(&im->timer)) {
		if ((long)(im->timer.expires-jiffies) < max_delay) {
			add_timer(&im->timer);
			im->tm_running = 1;
			spin_unlock_bh(&im->lock);
			return;
		}
		refcount_dec(&im->refcnt);
	}
	igmp_start_timer(im, max_delay);
	spin_unlock_bh(&im->lock);
}


/*
 *	Send an IGMP report.
 */

#define IGMP_SIZE (sizeof(struct igmphdr)+sizeof(struct iphdr)+4)


static int is_in(struct ip_mc_list *pmc, struct ip_sf_list *psf, int type,
	int gdeleted, int sdeleted)
{
	switch (type) {
	case IGMPV3_MODE_IS_INCLUDE:
	case IGMPV3_MODE_IS_EXCLUDE:
		if (gdeleted || sdeleted)
			return 0;
		if (!(pmc->gsquery && !psf->sf_gsresp)) {
			if (pmc->sfmode == MCAST_INCLUDE)
				return 1;
			/* don't include if this source is excluded
			 * in all filters
			 */
			if (psf->sf_count[MCAST_INCLUDE])
				return type == IGMPV3_MODE_IS_INCLUDE;
			return pmc->sfcount[MCAST_EXCLUDE] ==
				psf->sf_count[MCAST_EXCLUDE];
		}
		return 0;
	case IGMPV3_CHANGE_TO_INCLUDE:
		if (gdeleted || sdeleted)
			return 0;
		return psf->sf_count[MCAST_INCLUDE] != 0;
	case IGMPV3_CHANGE_TO_EXCLUDE:
		if (gdeleted || sdeleted)
			return 0;
		if (pmc->sfcount[MCAST_EXCLUDE] == 0 ||
		    psf->sf_count[MCAST_INCLUDE])
			return 0;
		return pmc->sfcount[MCAST_EXCLUDE] ==
			psf->sf_count[MCAST_EXCLUDE];
	case IGMPV3_ALLOW_NEW_SOURCES:
		if (gdeleted || !psf->sf_crcount)
			return 0;
		return (pmc->sfmode == MCAST_INCLUDE) ^ sdeleted;
	case IGMPV3_BLOCK_OLD_SOURCES:
		if (pmc->sfmode == MCAST_INCLUDE)
			return gdeleted || (psf->sf_crcount && sdeleted);
		return psf->sf_crcount && !gdeleted && !sdeleted;
	}
	return 0;
}

static int
igmp_scount(struct ip_mc_list *pmc, int type, int gdeleted, int sdeleted)
{
	struct ip_sf_list *psf;
	int scount = 0;

	for (psf = pmc->sources; psf; psf = psf->sf_next) {
		if (!is_in(pmc, psf, type, gdeleted, sdeleted))
			continue;
		scount++;
	}
	return scount;
}

/* source address selection per RFC 3376 section 4.2.13 */
static __be32 igmpv3_get_srcaddr(struct net_device *dev,
				 const struct flowi4 *fl4)
{
	struct in_device *in_dev = __in_dev_get_rcu(dev);

	if (!in_dev)
		return htonl(INADDR_ANY);

	for_ifa(in_dev) {
<<<<<<< HEAD
		if (inet_ifa_match(fl4->saddr, ifa))
=======
		if (fl4->saddr == ifa->ifa_local)
>>>>>>> 03a0dded
			return fl4->saddr;
	} endfor_ifa(in_dev);

	return htonl(INADDR_ANY);
}

static struct sk_buff *igmpv3_newpack(struct net_device *dev, unsigned int mtu)
{
	struct sk_buff *skb;
	struct rtable *rt;
	struct iphdr *pip;
	struct igmpv3_report *pig;
	struct net *net = dev_net(dev);
	struct flowi4 fl4;
	int hlen = LL_RESERVED_SPACE(dev);
	int tlen = dev->needed_tailroom;
	unsigned int size = mtu;

	while (1) {
		skb = alloc_skb(size + hlen + tlen,
				GFP_ATOMIC | __GFP_NOWARN);
		if (skb)
			break;
		size >>= 1;
		if (size < 256)
			return NULL;
	}
	skb->priority = TC_PRIO_CONTROL;

	rt = ip_route_output_ports(net, &fl4, NULL, IGMPV3_ALL_MCR, 0,
				   0, 0,
				   IPPROTO_IGMP, 0, dev->ifindex);
	if (IS_ERR(rt)) {
		kfree_skb(skb);
		return NULL;
	}

	skb_dst_set(skb, &rt->dst);
	skb->dev = dev;

	skb_reserve(skb, hlen);
	skb_tailroom_reserve(skb, mtu, tlen);

	skb_reset_network_header(skb);
	pip = ip_hdr(skb);
	skb_put(skb, sizeof(struct iphdr) + 4);

	pip->version  = 4;
	pip->ihl      = (sizeof(struct iphdr)+4)>>2;
	pip->tos      = 0xc0;
	pip->frag_off = htons(IP_DF);
	pip->ttl      = 1;
	pip->daddr    = fl4.daddr;
<<<<<<< HEAD
	pip->saddr    = igmpv3_get_srcaddr(dev, &fl4);
=======

	rcu_read_lock();
	pip->saddr    = igmpv3_get_srcaddr(dev, &fl4);
	rcu_read_unlock();

>>>>>>> 03a0dded
	pip->protocol = IPPROTO_IGMP;
	pip->tot_len  = 0;	/* filled in later */
	ip_select_ident(net, skb, NULL);
	((u8 *)&pip[1])[0] = IPOPT_RA;
	((u8 *)&pip[1])[1] = 4;
	((u8 *)&pip[1])[2] = 0;
	((u8 *)&pip[1])[3] = 0;

	skb->transport_header = skb->network_header + sizeof(struct iphdr) + 4;
	skb_put(skb, sizeof(*pig));
	pig = igmpv3_report_hdr(skb);
	pig->type = IGMPV3_HOST_MEMBERSHIP_REPORT;
	pig->resv1 = 0;
	pig->csum = 0;
	pig->resv2 = 0;
	pig->ngrec = 0;
	return skb;
}

static int igmpv3_sendpack(struct sk_buff *skb)
{
	struct igmphdr *pig = igmp_hdr(skb);
	const int igmplen = skb_tail_pointer(skb) - skb_transport_header(skb);

	pig->csum = ip_compute_csum(igmp_hdr(skb), igmplen);

	return ip_local_out(dev_net(skb_dst(skb)->dev), skb->sk, skb);
}

static int grec_size(struct ip_mc_list *pmc, int type, int gdel, int sdel)
{
	return sizeof(struct igmpv3_grec) + 4*igmp_scount(pmc, type, gdel, sdel);
}

static struct sk_buff *add_grhead(struct sk_buff *skb, struct ip_mc_list *pmc,
	int type, struct igmpv3_grec **ppgr, unsigned int mtu)
{
	struct net_device *dev = pmc->interface->dev;
	struct igmpv3_report *pih;
	struct igmpv3_grec *pgr;

	if (!skb) {
		skb = igmpv3_newpack(dev, mtu);
		if (!skb)
			return NULL;
	}
	pgr = skb_put(skb, sizeof(struct igmpv3_grec));
	pgr->grec_type = type;
	pgr->grec_auxwords = 0;
	pgr->grec_nsrcs = 0;
	pgr->grec_mca = pmc->multiaddr;
	pih = igmpv3_report_hdr(skb);
	pih->ngrec = htons(ntohs(pih->ngrec)+1);
	*ppgr = pgr;
	return skb;
}

#define AVAILABLE(skb)	((skb) ? skb_availroom(skb) : 0)

static struct sk_buff *add_grec(struct sk_buff *skb, struct ip_mc_list *pmc,
	int type, int gdeleted, int sdeleted)
{
	struct net_device *dev = pmc->interface->dev;
	struct net *net = dev_net(dev);
	struct igmpv3_report *pih;
	struct igmpv3_grec *pgr = NULL;
	struct ip_sf_list *psf, *psf_next, *psf_prev, **psf_list;
	int scount, stotal, first, isquery, truncate;
	unsigned int mtu;

	if (pmc->multiaddr == IGMP_ALL_HOSTS)
		return skb;
	if (ipv4_is_local_multicast(pmc->multiaddr) && !net->ipv4.sysctl_igmp_llm_reports)
		return skb;

	mtu = READ_ONCE(dev->mtu);
	if (mtu < IPV4_MIN_MTU)
		return skb;

	isquery = type == IGMPV3_MODE_IS_INCLUDE ||
		  type == IGMPV3_MODE_IS_EXCLUDE;
	truncate = type == IGMPV3_MODE_IS_EXCLUDE ||
		    type == IGMPV3_CHANGE_TO_EXCLUDE;

	stotal = scount = 0;

	psf_list = sdeleted ? &pmc->tomb : &pmc->sources;

	if (!*psf_list)
		goto empty_source;

	pih = skb ? igmpv3_report_hdr(skb) : NULL;

	/* EX and TO_EX get a fresh packet, if needed */
	if (truncate) {
		if (pih && pih->ngrec &&
		    AVAILABLE(skb) < grec_size(pmc, type, gdeleted, sdeleted)) {
			if (skb)
				igmpv3_sendpack(skb);
			skb = igmpv3_newpack(dev, mtu);
		}
	}
	first = 1;
	psf_prev = NULL;
	for (psf = *psf_list; psf; psf = psf_next) {
		__be32 *psrc;

		psf_next = psf->sf_next;

		if (!is_in(pmc, psf, type, gdeleted, sdeleted)) {
			psf_prev = psf;
			continue;
		}

		/* Based on RFC3376 5.1. Should not send source-list change
		 * records when there is a filter mode change.
		 */
		if (((gdeleted && pmc->sfmode == MCAST_EXCLUDE) ||
		     (!gdeleted && pmc->crcount)) &&
		    (type == IGMPV3_ALLOW_NEW_SOURCES ||
		     type == IGMPV3_BLOCK_OLD_SOURCES) && psf->sf_crcount)
			goto decrease_sf_crcount;

		/* clear marks on query responses */
		if (isquery)
			psf->sf_gsresp = 0;

		if (AVAILABLE(skb) < sizeof(__be32) +
		    first*sizeof(struct igmpv3_grec)) {
			if (truncate && !first)
				break;	 /* truncate these */
			if (pgr)
				pgr->grec_nsrcs = htons(scount);
			if (skb)
				igmpv3_sendpack(skb);
			skb = igmpv3_newpack(dev, mtu);
			first = 1;
			scount = 0;
		}
		if (first) {
			skb = add_grhead(skb, pmc, type, &pgr, mtu);
			first = 0;
		}
		if (!skb)
			return NULL;
		psrc = skb_put(skb, sizeof(__be32));
		*psrc = psf->sf_inaddr;
		scount++; stotal++;
		if ((type == IGMPV3_ALLOW_NEW_SOURCES ||
		     type == IGMPV3_BLOCK_OLD_SOURCES) && psf->sf_crcount) {
decrease_sf_crcount:
			psf->sf_crcount--;
			if ((sdeleted || gdeleted) && psf->sf_crcount == 0) {
				if (psf_prev)
					psf_prev->sf_next = psf->sf_next;
				else
					*psf_list = psf->sf_next;
				kfree(psf);
				continue;
			}
		}
		psf_prev = psf;
	}

empty_source:
	if (!stotal) {
		if (type == IGMPV3_ALLOW_NEW_SOURCES ||
		    type == IGMPV3_BLOCK_OLD_SOURCES)
			return skb;
		if (pmc->crcount || isquery) {
			/* make sure we have room for group header */
			if (skb && AVAILABLE(skb) < sizeof(struct igmpv3_grec)) {
				igmpv3_sendpack(skb);
				skb = NULL; /* add_grhead will get a new one */
			}
			skb = add_grhead(skb, pmc, type, &pgr, mtu);
		}
	}
	if (pgr)
		pgr->grec_nsrcs = htons(scount);

	if (isquery)
		pmc->gsquery = 0;	/* clear query state on report */
	return skb;
}

static int igmpv3_send_report(struct in_device *in_dev, struct ip_mc_list *pmc)
{
	struct sk_buff *skb = NULL;
	struct net *net = dev_net(in_dev->dev);
	int type;

	if (!pmc) {
		rcu_read_lock();
		for_each_pmc_rcu(in_dev, pmc) {
			if (pmc->multiaddr == IGMP_ALL_HOSTS)
				continue;
			if (ipv4_is_local_multicast(pmc->multiaddr) &&
			     !net->ipv4.sysctl_igmp_llm_reports)
				continue;
			spin_lock_bh(&pmc->lock);
			if (pmc->sfcount[MCAST_EXCLUDE])
				type = IGMPV3_MODE_IS_EXCLUDE;
			else
				type = IGMPV3_MODE_IS_INCLUDE;
			skb = add_grec(skb, pmc, type, 0, 0);
			spin_unlock_bh(&pmc->lock);
		}
		rcu_read_unlock();
	} else {
		spin_lock_bh(&pmc->lock);
		if (pmc->sfcount[MCAST_EXCLUDE])
			type = IGMPV3_MODE_IS_EXCLUDE;
		else
			type = IGMPV3_MODE_IS_INCLUDE;
		skb = add_grec(skb, pmc, type, 0, 0);
		spin_unlock_bh(&pmc->lock);
	}
	if (!skb)
		return 0;
	return igmpv3_sendpack(skb);
}

/*
 * remove zero-count source records from a source filter list
 */
static void igmpv3_clear_zeros(struct ip_sf_list **ppsf)
{
	struct ip_sf_list *psf_prev, *psf_next, *psf;

	psf_prev = NULL;
	for (psf = *ppsf; psf; psf = psf_next) {
		psf_next = psf->sf_next;
		if (psf->sf_crcount == 0) {
			if (psf_prev)
				psf_prev->sf_next = psf->sf_next;
			else
				*ppsf = psf->sf_next;
			kfree(psf);
		} else
			psf_prev = psf;
	}
}

static void igmpv3_send_cr(struct in_device *in_dev)
{
	struct ip_mc_list *pmc, *pmc_prev, *pmc_next;
	struct sk_buff *skb = NULL;
	int type, dtype;

	rcu_read_lock();
	spin_lock_bh(&in_dev->mc_tomb_lock);

	/* deleted MCA's */
	pmc_prev = NULL;
	for (pmc = in_dev->mc_tomb; pmc; pmc = pmc_next) {
		pmc_next = pmc->next;
		if (pmc->sfmode == MCAST_INCLUDE) {
			type = IGMPV3_BLOCK_OLD_SOURCES;
			dtype = IGMPV3_BLOCK_OLD_SOURCES;
			skb = add_grec(skb, pmc, type, 1, 0);
			skb = add_grec(skb, pmc, dtype, 1, 1);
		}
		if (pmc->crcount) {
			if (pmc->sfmode == MCAST_EXCLUDE) {
				type = IGMPV3_CHANGE_TO_INCLUDE;
				skb = add_grec(skb, pmc, type, 1, 0);
			}
			pmc->crcount--;
			if (pmc->crcount == 0) {
				igmpv3_clear_zeros(&pmc->tomb);
				igmpv3_clear_zeros(&pmc->sources);
			}
		}
		if (pmc->crcount == 0 && !pmc->tomb && !pmc->sources) {
			if (pmc_prev)
				pmc_prev->next = pmc_next;
			else
				in_dev->mc_tomb = pmc_next;
			in_dev_put(pmc->interface);
			kfree(pmc);
		} else
			pmc_prev = pmc;
	}
	spin_unlock_bh(&in_dev->mc_tomb_lock);

	/* change recs */
	for_each_pmc_rcu(in_dev, pmc) {
		spin_lock_bh(&pmc->lock);
		if (pmc->sfcount[MCAST_EXCLUDE]) {
			type = IGMPV3_BLOCK_OLD_SOURCES;
			dtype = IGMPV3_ALLOW_NEW_SOURCES;
		} else {
			type = IGMPV3_ALLOW_NEW_SOURCES;
			dtype = IGMPV3_BLOCK_OLD_SOURCES;
		}
		skb = add_grec(skb, pmc, type, 0, 0);
		skb = add_grec(skb, pmc, dtype, 0, 1);	/* deleted sources */

		/* filter mode changes */
		if (pmc->crcount) {
			if (pmc->sfmode == MCAST_EXCLUDE)
				type = IGMPV3_CHANGE_TO_EXCLUDE;
			else
				type = IGMPV3_CHANGE_TO_INCLUDE;
			skb = add_grec(skb, pmc, type, 0, 0);
			pmc->crcount--;
		}
		spin_unlock_bh(&pmc->lock);
	}
	rcu_read_unlock();

	if (!skb)
		return;
	(void) igmpv3_sendpack(skb);
}

static int igmp_send_report(struct in_device *in_dev, struct ip_mc_list *pmc,
	int type)
{
	struct sk_buff *skb;
	struct iphdr *iph;
	struct igmphdr *ih;
	struct rtable *rt;
	struct net_device *dev = in_dev->dev;
	struct net *net = dev_net(dev);
	__be32	group = pmc ? pmc->multiaddr : 0;
	struct flowi4 fl4;
	__be32	dst;
	int hlen, tlen;

	if (type == IGMPV3_HOST_MEMBERSHIP_REPORT)
		return igmpv3_send_report(in_dev, pmc);

	if (ipv4_is_local_multicast(group) && !net->ipv4.sysctl_igmp_llm_reports)
		return 0;

	if (type == IGMP_HOST_LEAVE_MESSAGE)
		dst = IGMP_ALL_ROUTER;
	else
		dst = group;

	rt = ip_route_output_ports(net, &fl4, NULL, dst, 0,
				   0, 0,
				   IPPROTO_IGMP, 0, dev->ifindex);
	if (IS_ERR(rt))
		return -1;

	hlen = LL_RESERVED_SPACE(dev);
	tlen = dev->needed_tailroom;
	skb = alloc_skb(IGMP_SIZE + hlen + tlen, GFP_ATOMIC);
	if (!skb) {
		ip_rt_put(rt);
		return -1;
	}
	skb->priority = TC_PRIO_CONTROL;

	skb_dst_set(skb, &rt->dst);

	skb_reserve(skb, hlen);

	skb_reset_network_header(skb);
	iph = ip_hdr(skb);
	skb_put(skb, sizeof(struct iphdr) + 4);

	iph->version  = 4;
	iph->ihl      = (sizeof(struct iphdr)+4)>>2;
	iph->tos      = 0xc0;
	iph->frag_off = htons(IP_DF);
	iph->ttl      = 1;
	iph->daddr    = dst;
	iph->saddr    = fl4.saddr;
	iph->protocol = IPPROTO_IGMP;
	ip_select_ident(net, skb, NULL);
	((u8 *)&iph[1])[0] = IPOPT_RA;
	((u8 *)&iph[1])[1] = 4;
	((u8 *)&iph[1])[2] = 0;
	((u8 *)&iph[1])[3] = 0;

	ih = skb_put(skb, sizeof(struct igmphdr));
	ih->type = type;
	ih->code = 0;
	ih->csum = 0;
	ih->group = group;
	ih->csum = ip_compute_csum((void *)ih, sizeof(struct igmphdr));

	return ip_local_out(net, skb->sk, skb);
}

static void igmp_gq_timer_expire(struct timer_list *t)
{
	struct in_device *in_dev = from_timer(in_dev, t, mr_gq_timer);

	in_dev->mr_gq_running = 0;
	igmpv3_send_report(in_dev, NULL);
	in_dev_put(in_dev);
}

static void igmp_ifc_timer_expire(struct timer_list *t)
{
	struct in_device *in_dev = from_timer(in_dev, t, mr_ifc_timer);

	igmpv3_send_cr(in_dev);
	if (in_dev->mr_ifc_count) {
		in_dev->mr_ifc_count--;
		igmp_ifc_start_timer(in_dev,
				     unsolicited_report_interval(in_dev));
	}
	in_dev_put(in_dev);
}

static void igmp_ifc_event(struct in_device *in_dev)
{
	struct net *net = dev_net(in_dev->dev);
	if (IGMP_V1_SEEN(in_dev) || IGMP_V2_SEEN(in_dev))
		return;
	in_dev->mr_ifc_count = in_dev->mr_qrv ?: net->ipv4.sysctl_igmp_qrv;
	igmp_ifc_start_timer(in_dev, 1);
}


static void igmp_timer_expire(struct timer_list *t)
{
	struct ip_mc_list *im = from_timer(im, t, timer);
	struct in_device *in_dev = im->interface;

	spin_lock(&im->lock);
	im->tm_running = 0;

	if (im->unsolicit_count) {
		im->unsolicit_count--;
		igmp_start_timer(im, unsolicited_report_interval(in_dev));
	}
	im->reporter = 1;
	spin_unlock(&im->lock);

	if (IGMP_V1_SEEN(in_dev))
		igmp_send_report(in_dev, im, IGMP_HOST_MEMBERSHIP_REPORT);
	else if (IGMP_V2_SEEN(in_dev))
		igmp_send_report(in_dev, im, IGMPV2_HOST_MEMBERSHIP_REPORT);
	else
		igmp_send_report(in_dev, im, IGMPV3_HOST_MEMBERSHIP_REPORT);

	ip_ma_put(im);
}

/* mark EXCLUDE-mode sources */
static int igmp_xmarksources(struct ip_mc_list *pmc, int nsrcs, __be32 *srcs)
{
	struct ip_sf_list *psf;
	int i, scount;

	scount = 0;
	for (psf = pmc->sources; psf; psf = psf->sf_next) {
		if (scount == nsrcs)
			break;
		for (i = 0; i < nsrcs; i++) {
			/* skip inactive filters */
			if (psf->sf_count[MCAST_INCLUDE] ||
			    pmc->sfcount[MCAST_EXCLUDE] !=
			    psf->sf_count[MCAST_EXCLUDE])
				break;
			if (srcs[i] == psf->sf_inaddr) {
				scount++;
				break;
			}
		}
	}
	pmc->gsquery = 0;
	if (scount == nsrcs)	/* all sources excluded */
		return 0;
	return 1;
}

static int igmp_marksources(struct ip_mc_list *pmc, int nsrcs, __be32 *srcs)
{
	struct ip_sf_list *psf;
	int i, scount;

	if (pmc->sfmode == MCAST_EXCLUDE)
		return igmp_xmarksources(pmc, nsrcs, srcs);

	/* mark INCLUDE-mode sources */
	scount = 0;
	for (psf = pmc->sources; psf; psf = psf->sf_next) {
		if (scount == nsrcs)
			break;
		for (i = 0; i < nsrcs; i++)
			if (srcs[i] == psf->sf_inaddr) {
				psf->sf_gsresp = 1;
				scount++;
				break;
			}
	}
	if (!scount) {
		pmc->gsquery = 0;
		return 0;
	}
	pmc->gsquery = 1;
	return 1;
}

/* return true if packet was dropped */
static bool igmp_heard_report(struct in_device *in_dev, __be32 group)
{
	struct ip_mc_list *im;
	struct net *net = dev_net(in_dev->dev);

	/* Timers are only set for non-local groups */

	if (group == IGMP_ALL_HOSTS)
		return false;
	if (ipv4_is_local_multicast(group) && !net->ipv4.sysctl_igmp_llm_reports)
		return false;

	rcu_read_lock();
	for_each_pmc_rcu(in_dev, im) {
		if (im->multiaddr == group) {
			igmp_stop_timer(im);
			break;
		}
	}
	rcu_read_unlock();
	return false;
}

/* return true if packet was dropped */
static bool igmp_heard_query(struct in_device *in_dev, struct sk_buff *skb,
	int len)
{
	struct igmphdr 		*ih = igmp_hdr(skb);
	struct igmpv3_query *ih3 = igmpv3_query_hdr(skb);
	struct ip_mc_list	*im;
	__be32			group = ih->group;
	int			max_delay;
	int			mark = 0;
	struct net		*net = dev_net(in_dev->dev);


	if (len == 8) {
		if (ih->code == 0) {
			/* Alas, old v1 router presents here. */

			max_delay = IGMP_QUERY_RESPONSE_INTERVAL;
			in_dev->mr_v1_seen = jiffies +
				IGMP_V1_ROUTER_PRESENT_TIMEOUT;
			group = 0;
		} else {
			/* v2 router present */
			max_delay = ih->code*(HZ/IGMP_TIMER_SCALE);
			in_dev->mr_v2_seen = jiffies +
				IGMP_V2_ROUTER_PRESENT_TIMEOUT;
		}
		/* cancel the interface change timer */
		in_dev->mr_ifc_count = 0;
		if (del_timer(&in_dev->mr_ifc_timer))
			__in_dev_put(in_dev);
		/* clear deleted report items */
		igmpv3_clear_delrec(in_dev);
	} else if (len < 12) {
		return true;	/* ignore bogus packet; freed by caller */
	} else if (IGMP_V1_SEEN(in_dev)) {
		/* This is a v3 query with v1 queriers present */
		max_delay = IGMP_QUERY_RESPONSE_INTERVAL;
		group = 0;
	} else if (IGMP_V2_SEEN(in_dev)) {
		/* this is a v3 query with v2 queriers present;
		 * Interpretation of the max_delay code is problematic here.
		 * A real v2 host would use ih_code directly, while v3 has a
		 * different encoding. We use the v3 encoding as more likely
		 * to be intended in a v3 query.
		 */
		max_delay = IGMPV3_MRC(ih3->code)*(HZ/IGMP_TIMER_SCALE);
		if (!max_delay)
			max_delay = 1;	/* can't mod w/ 0 */
	} else { /* v3 */
		if (!pskb_may_pull(skb, sizeof(struct igmpv3_query)))
			return true;

		ih3 = igmpv3_query_hdr(skb);
		if (ih3->nsrcs) {
			if (!pskb_may_pull(skb, sizeof(struct igmpv3_query)
					   + ntohs(ih3->nsrcs)*sizeof(__be32)))
				return true;
			ih3 = igmpv3_query_hdr(skb);
		}

		max_delay = IGMPV3_MRC(ih3->code)*(HZ/IGMP_TIMER_SCALE);
		if (!max_delay)
			max_delay = 1;	/* can't mod w/ 0 */
		in_dev->mr_maxdelay = max_delay;
		if (ih3->qrv)
			in_dev->mr_qrv = ih3->qrv;
		if (!group) { /* general query */
			if (ih3->nsrcs)
				return true;	/* no sources allowed */
			igmp_gq_start_timer(in_dev);
			return false;
		}
		/* mark sources to include, if group & source-specific */
		mark = ih3->nsrcs != 0;
	}

	/*
	 * - Start the timers in all of our membership records
	 *   that the query applies to for the interface on
	 *   which the query arrived excl. those that belong
	 *   to a "local" group (224.0.0.X)
	 * - For timers already running check if they need to
	 *   be reset.
	 * - Use the igmp->igmp_code field as the maximum
	 *   delay possible
	 */
	rcu_read_lock();
	for_each_pmc_rcu(in_dev, im) {
		int changed;

		if (group && group != im->multiaddr)
			continue;
		if (im->multiaddr == IGMP_ALL_HOSTS)
			continue;
		if (ipv4_is_local_multicast(im->multiaddr) &&
		    !net->ipv4.sysctl_igmp_llm_reports)
			continue;
		spin_lock_bh(&im->lock);
		if (im->tm_running)
			im->gsquery = im->gsquery && mark;
		else
			im->gsquery = mark;
		changed = !im->gsquery ||
			igmp_marksources(im, ntohs(ih3->nsrcs), ih3->srcs);
		spin_unlock_bh(&im->lock);
		if (changed)
			igmp_mod_timer(im, max_delay);
	}
	rcu_read_unlock();
	return false;
}

/* called in rcu_read_lock() section */
int igmp_rcv(struct sk_buff *skb)
{
	/* This basically follows the spec line by line -- see RFC1112 */
	struct igmphdr *ih;
	struct net_device *dev = skb->dev;
	struct in_device *in_dev;
	int len = skb->len;
	bool dropped = true;

	if (netif_is_l3_master(dev)) {
		dev = dev_get_by_index_rcu(dev_net(dev), IPCB(skb)->iif);
		if (!dev)
			goto drop;
	}

	in_dev = __in_dev_get_rcu(dev);
	if (!in_dev)
		goto drop;

	if (!pskb_may_pull(skb, sizeof(struct igmphdr)))
		goto drop;

	if (skb_checksum_simple_validate(skb))
		goto drop;

	ih = igmp_hdr(skb);
	switch (ih->type) {
	case IGMP_HOST_MEMBERSHIP_QUERY:
		dropped = igmp_heard_query(in_dev, skb, len);
		break;
	case IGMP_HOST_MEMBERSHIP_REPORT:
	case IGMPV2_HOST_MEMBERSHIP_REPORT:
		/* Is it our report looped back? */
		if (rt_is_output_route(skb_rtable(skb)))
			break;
		/* don't rely on MC router hearing unicast reports */
		if (skb->pkt_type == PACKET_MULTICAST ||
		    skb->pkt_type == PACKET_BROADCAST)
			dropped = igmp_heard_report(in_dev, ih->group);
		break;
	case IGMP_PIM:
#ifdef CONFIG_IP_PIMSM_V1
		return pim_rcv_v1(skb);
#endif
	case IGMPV3_HOST_MEMBERSHIP_REPORT:
	case IGMP_DVMRP:
	case IGMP_TRACE:
	case IGMP_HOST_LEAVE_MESSAGE:
	case IGMP_MTRACE:
	case IGMP_MTRACE_RESP:
		break;
	default:
		break;
	}

drop:
	if (dropped)
		kfree_skb(skb);
	else
		consume_skb(skb);
	return 0;
}

#endif


/*
 *	Add a filter to a device
 */

static void ip_mc_filter_add(struct in_device *in_dev, __be32 addr)
{
	char buf[MAX_ADDR_LEN];
	struct net_device *dev = in_dev->dev;

	/* Checking for IFF_MULTICAST here is WRONG-WRONG-WRONG.
	   We will get multicast token leakage, when IFF_MULTICAST
	   is changed. This check should be done in ndo_set_rx_mode
	   routine. Something sort of:
	   if (dev->mc_list && dev->flags&IFF_MULTICAST) { do it; }
	   --ANK
	   */
	if (arp_mc_map(addr, buf, dev, 0) == 0)
		dev_mc_add(dev, buf);
}

/*
 *	Remove a filter from a device
 */

static void ip_mc_filter_del(struct in_device *in_dev, __be32 addr)
{
	char buf[MAX_ADDR_LEN];
	struct net_device *dev = in_dev->dev;

	if (arp_mc_map(addr, buf, dev, 0) == 0)
		dev_mc_del(dev, buf);
}

#ifdef CONFIG_IP_MULTICAST
/*
 * deleted ip_mc_list manipulation
 */
static void igmpv3_add_delrec(struct in_device *in_dev, struct ip_mc_list *im)
{
	struct ip_mc_list *pmc;
	struct net *net = dev_net(in_dev->dev);

	/* this is an "ip_mc_list" for convenience; only the fields below
	 * are actually used. In particular, the refcnt and users are not
	 * used for management of the delete list. Using the same structure
	 * for deleted items allows change reports to use common code with
	 * non-deleted or query-response MCA's.
	 */
	pmc = kzalloc(sizeof(*pmc), GFP_KERNEL);
	if (!pmc)
		return;
	spin_lock_init(&pmc->lock);
	spin_lock_bh(&im->lock);
	pmc->interface = im->interface;
	in_dev_hold(in_dev);
	pmc->multiaddr = im->multiaddr;
	pmc->crcount = in_dev->mr_qrv ?: net->ipv4.sysctl_igmp_qrv;
	pmc->sfmode = im->sfmode;
	if (pmc->sfmode == MCAST_INCLUDE) {
		struct ip_sf_list *psf;

		pmc->tomb = im->tomb;
		pmc->sources = im->sources;
		im->tomb = im->sources = NULL;
		for (psf = pmc->sources; psf; psf = psf->sf_next)
			psf->sf_crcount = pmc->crcount;
	}
	spin_unlock_bh(&im->lock);

	spin_lock_bh(&in_dev->mc_tomb_lock);
	pmc->next = in_dev->mc_tomb;
	in_dev->mc_tomb = pmc;
	spin_unlock_bh(&in_dev->mc_tomb_lock);
}

/*
 * restore ip_mc_list deleted records
 */
static void igmpv3_del_delrec(struct in_device *in_dev, struct ip_mc_list *im)
{
	struct ip_mc_list *pmc, *pmc_prev;
	struct ip_sf_list *psf;
	struct net *net = dev_net(in_dev->dev);
	__be32 multiaddr = im->multiaddr;

	spin_lock_bh(&in_dev->mc_tomb_lock);
	pmc_prev = NULL;
	for (pmc = in_dev->mc_tomb; pmc; pmc = pmc->next) {
		if (pmc->multiaddr == multiaddr)
			break;
		pmc_prev = pmc;
	}
	if (pmc) {
		if (pmc_prev)
			pmc_prev->next = pmc->next;
		else
			in_dev->mc_tomb = pmc->next;
	}
	spin_unlock_bh(&in_dev->mc_tomb_lock);

	spin_lock_bh(&im->lock);
	if (pmc) {
		im->interface = pmc->interface;
		im->crcount = in_dev->mr_qrv ?: net->ipv4.sysctl_igmp_qrv;
		im->sfmode = pmc->sfmode;
		if (pmc->sfmode == MCAST_INCLUDE) {
			im->tomb = pmc->tomb;
			im->sources = pmc->sources;
			for (psf = im->sources; psf; psf = psf->sf_next)
				psf->sf_crcount = im->crcount;
		}
		in_dev_put(pmc->interface);
		kfree(pmc);
	}
	spin_unlock_bh(&im->lock);
}

/*
 * flush ip_mc_list deleted records
 */
static void igmpv3_clear_delrec(struct in_device *in_dev)
{
	struct ip_mc_list *pmc, *nextpmc;

	spin_lock_bh(&in_dev->mc_tomb_lock);
	pmc = in_dev->mc_tomb;
	in_dev->mc_tomb = NULL;
	spin_unlock_bh(&in_dev->mc_tomb_lock);

	for (; pmc; pmc = nextpmc) {
		nextpmc = pmc->next;
		ip_mc_clear_src(pmc);
		in_dev_put(pmc->interface);
		kfree(pmc);
	}
	/* clear dead sources, too */
	rcu_read_lock();
	for_each_pmc_rcu(in_dev, pmc) {
		struct ip_sf_list *psf, *psf_next;

		spin_lock_bh(&pmc->lock);
		psf = pmc->tomb;
		pmc->tomb = NULL;
		spin_unlock_bh(&pmc->lock);
		for (; psf; psf = psf_next) {
			psf_next = psf->sf_next;
			kfree(psf);
		}
	}
	rcu_read_unlock();
}
#endif

static void igmp_group_dropped(struct ip_mc_list *im)
{
	struct in_device *in_dev = im->interface;
#ifdef CONFIG_IP_MULTICAST
	struct net *net = dev_net(in_dev->dev);
	int reporter;
#endif

	if (im->loaded) {
		im->loaded = 0;
		ip_mc_filter_del(in_dev, im->multiaddr);
	}

#ifdef CONFIG_IP_MULTICAST
	if (im->multiaddr == IGMP_ALL_HOSTS)
		return;
	if (ipv4_is_local_multicast(im->multiaddr) && !net->ipv4.sysctl_igmp_llm_reports)
		return;

	reporter = im->reporter;
	igmp_stop_timer(im);

	if (!in_dev->dead) {
		if (IGMP_V1_SEEN(in_dev))
			return;
		if (IGMP_V2_SEEN(in_dev)) {
			if (reporter)
				igmp_send_report(in_dev, im, IGMP_HOST_LEAVE_MESSAGE);
			return;
		}
		/* IGMPv3 */
		igmpv3_add_delrec(in_dev, im);

		igmp_ifc_event(in_dev);
	}
#endif
}

static void igmp_group_added(struct ip_mc_list *im)
{
	struct in_device *in_dev = im->interface;
#ifdef CONFIG_IP_MULTICAST
	struct net *net = dev_net(in_dev->dev);
#endif

	if (im->loaded == 0) {
		im->loaded = 1;
		ip_mc_filter_add(in_dev, im->multiaddr);
	}

#ifdef CONFIG_IP_MULTICAST
	if (im->multiaddr == IGMP_ALL_HOSTS)
		return;
	if (ipv4_is_local_multicast(im->multiaddr) && !net->ipv4.sysctl_igmp_llm_reports)
		return;

	if (in_dev->dead)
		return;
	if (IGMP_V1_SEEN(in_dev) || IGMP_V2_SEEN(in_dev)) {
		spin_lock_bh(&im->lock);
		igmp_start_timer(im, IGMP_INITIAL_REPORT_DELAY);
		spin_unlock_bh(&im->lock);
		return;
	}
	/* else, v3 */

	im->crcount = in_dev->mr_qrv ?: net->ipv4.sysctl_igmp_qrv;
	igmp_ifc_event(in_dev);
#endif
}


/*
 *	Multicast list managers
 */

static u32 ip_mc_hash(const struct ip_mc_list *im)
{
	return hash_32((__force u32)im->multiaddr, MC_HASH_SZ_LOG);
}

static void ip_mc_hash_add(struct in_device *in_dev,
			   struct ip_mc_list *im)
{
	struct ip_mc_list __rcu **mc_hash;
	u32 hash;

	mc_hash = rtnl_dereference(in_dev->mc_hash);
	if (mc_hash) {
		hash = ip_mc_hash(im);
		im->next_hash = mc_hash[hash];
		rcu_assign_pointer(mc_hash[hash], im);
		return;
	}

	/* do not use a hash table for small number of items */
	if (in_dev->mc_count < 4)
		return;

	mc_hash = kzalloc(sizeof(struct ip_mc_list *) << MC_HASH_SZ_LOG,
			  GFP_KERNEL);
	if (!mc_hash)
		return;

	for_each_pmc_rtnl(in_dev, im) {
		hash = ip_mc_hash(im);
		im->next_hash = mc_hash[hash];
		RCU_INIT_POINTER(mc_hash[hash], im);
	}

	rcu_assign_pointer(in_dev->mc_hash, mc_hash);
}

static void ip_mc_hash_remove(struct in_device *in_dev,
			      struct ip_mc_list *im)
{
	struct ip_mc_list __rcu **mc_hash = rtnl_dereference(in_dev->mc_hash);
	struct ip_mc_list *aux;

	if (!mc_hash)
		return;
	mc_hash += ip_mc_hash(im);
	while ((aux = rtnl_dereference(*mc_hash)) != im)
		mc_hash = &aux->next_hash;
	*mc_hash = im->next_hash;
}


/*
 *	A socket has joined a multicast group on device dev.
 */

void ip_mc_inc_group(struct in_device *in_dev, __be32 addr)
{
	struct ip_mc_list *im;
#ifdef CONFIG_IP_MULTICAST
	struct net *net = dev_net(in_dev->dev);
#endif

	ASSERT_RTNL();

	for_each_pmc_rtnl(in_dev, im) {
		if (im->multiaddr == addr) {
			im->users++;
			ip_mc_add_src(in_dev, &addr, MCAST_EXCLUDE, 0, NULL, 0);
			goto out;
		}
	}

	im = kzalloc(sizeof(*im), GFP_KERNEL);
	if (!im)
		goto out;

	im->users = 1;
	im->interface = in_dev;
	in_dev_hold(in_dev);
	im->multiaddr = addr;
	/* initial mode is (EX, empty) */
	im->sfmode = MCAST_EXCLUDE;
	im->sfcount[MCAST_EXCLUDE] = 1;
	refcount_set(&im->refcnt, 1);
	spin_lock_init(&im->lock);
#ifdef CONFIG_IP_MULTICAST
	timer_setup(&im->timer, igmp_timer_expire, 0);
	im->unsolicit_count = net->ipv4.sysctl_igmp_qrv;
#endif

	im->next_rcu = in_dev->mc_list;
	in_dev->mc_count++;
	rcu_assign_pointer(in_dev->mc_list, im);

	ip_mc_hash_add(in_dev, im);

#ifdef CONFIG_IP_MULTICAST
	igmpv3_del_delrec(in_dev, im);
#endif
	igmp_group_added(im);
	if (!in_dev->dead)
		ip_rt_multicast_event(in_dev);
out:
	return;
}
EXPORT_SYMBOL(ip_mc_inc_group);

static int ip_mc_check_iphdr(struct sk_buff *skb)
{
	const struct iphdr *iph;
	unsigned int len;
	unsigned int offset = skb_network_offset(skb) + sizeof(*iph);

	if (!pskb_may_pull(skb, offset))
		return -EINVAL;

	iph = ip_hdr(skb);

	if (iph->version != 4 || ip_hdrlen(skb) < sizeof(*iph))
		return -EINVAL;

	offset += ip_hdrlen(skb) - sizeof(*iph);

	if (!pskb_may_pull(skb, offset))
		return -EINVAL;

	iph = ip_hdr(skb);

	if (unlikely(ip_fast_csum((u8 *)iph, iph->ihl)))
		return -EINVAL;

	len = skb_network_offset(skb) + ntohs(iph->tot_len);
	if (skb->len < len || len < offset)
		return -EINVAL;

	skb_set_transport_header(skb, offset);

	return 0;
}

static int ip_mc_check_igmp_reportv3(struct sk_buff *skb)
{
	unsigned int len = skb_transport_offset(skb);

	len += sizeof(struct igmpv3_report);

	return pskb_may_pull(skb, len) ? 0 : -EINVAL;
}

static int ip_mc_check_igmp_query(struct sk_buff *skb)
{
	unsigned int len = skb_transport_offset(skb);

	len += sizeof(struct igmphdr);
	if (skb->len < len)
		return -EINVAL;

	/* IGMPv{1,2}? */
	if (skb->len != len) {
		/* or IGMPv3? */
		len += sizeof(struct igmpv3_query) - sizeof(struct igmphdr);
		if (skb->len < len || !pskb_may_pull(skb, len))
			return -EINVAL;
	}

	/* RFC2236+RFC3376 (IGMPv2+IGMPv3) require the multicast link layer
	 * all-systems destination addresses (224.0.0.1) for general queries
	 */
	if (!igmp_hdr(skb)->group &&
	    ip_hdr(skb)->daddr != htonl(INADDR_ALLHOSTS_GROUP))
		return -EINVAL;

	return 0;
}

static int ip_mc_check_igmp_msg(struct sk_buff *skb)
{
	switch (igmp_hdr(skb)->type) {
	case IGMP_HOST_LEAVE_MESSAGE:
	case IGMP_HOST_MEMBERSHIP_REPORT:
	case IGMPV2_HOST_MEMBERSHIP_REPORT:
		/* fall through */
		return 0;
	case IGMPV3_HOST_MEMBERSHIP_REPORT:
		return ip_mc_check_igmp_reportv3(skb);
	case IGMP_HOST_MEMBERSHIP_QUERY:
		return ip_mc_check_igmp_query(skb);
	default:
		return -ENOMSG;
	}
}

static inline __sum16 ip_mc_validate_checksum(struct sk_buff *skb)
{
	return skb_checksum_simple_validate(skb);
}

static int __ip_mc_check_igmp(struct sk_buff *skb, struct sk_buff **skb_trimmed)

{
	struct sk_buff *skb_chk;
	unsigned int transport_len;
	unsigned int len = skb_transport_offset(skb) + sizeof(struct igmphdr);
	int ret = -EINVAL;

	transport_len = ntohs(ip_hdr(skb)->tot_len) - ip_hdrlen(skb);

	skb_chk = skb_checksum_trimmed(skb, transport_len,
				       ip_mc_validate_checksum);
	if (!skb_chk)
		goto err;

	if (!pskb_may_pull(skb_chk, len))
		goto err;

	ret = ip_mc_check_igmp_msg(skb_chk);
	if (ret)
		goto err;

	if (skb_trimmed)
		*skb_trimmed = skb_chk;
	/* free now unneeded clone */
	else if (skb_chk != skb)
		kfree_skb(skb_chk);

	ret = 0;

err:
	if (ret && skb_chk && skb_chk != skb)
		kfree_skb(skb_chk);

	return ret;
}

/**
 * ip_mc_check_igmp - checks whether this is a sane IGMP packet
 * @skb: the skb to validate
 * @skb_trimmed: to store an skb pointer trimmed to IPv4 packet tail (optional)
 *
 * Checks whether an IPv4 packet is a valid IGMP packet. If so sets
 * skb transport header accordingly and returns zero.
 *
 * -EINVAL: A broken packet was detected, i.e. it violates some internet
 *  standard
 * -ENOMSG: IP header validation succeeded but it is not an IGMP packet.
 * -ENOMEM: A memory allocation failure happened.
 *
 * Optionally, an skb pointer might be provided via skb_trimmed (or set it
 * to NULL): After parsing an IGMP packet successfully it will point to
 * an skb which has its tail aligned to the IP packet end. This might
 * either be the originally provided skb or a trimmed, cloned version if
 * the skb frame had data beyond the IP packet. A cloned skb allows us
 * to leave the original skb and its full frame unchanged (which might be
 * desirable for layer 2 frame jugglers).
 *
 * Caller needs to set the skb network header and free any returned skb if it
 * differs from the provided skb.
 */
int ip_mc_check_igmp(struct sk_buff *skb, struct sk_buff **skb_trimmed)
{
	int ret = ip_mc_check_iphdr(skb);

	if (ret < 0)
		return ret;

	if (ip_hdr(skb)->protocol != IPPROTO_IGMP)
		return -ENOMSG;

	return __ip_mc_check_igmp(skb, skb_trimmed);
}
EXPORT_SYMBOL(ip_mc_check_igmp);

/*
 *	Resend IGMP JOIN report; used by netdev notifier.
 */
static void ip_mc_rejoin_groups(struct in_device *in_dev)
{
#ifdef CONFIG_IP_MULTICAST
	struct ip_mc_list *im;
	int type;
	struct net *net = dev_net(in_dev->dev);

	ASSERT_RTNL();

	for_each_pmc_rtnl(in_dev, im) {
		if (im->multiaddr == IGMP_ALL_HOSTS)
			continue;
		if (ipv4_is_local_multicast(im->multiaddr) &&
		    !net->ipv4.sysctl_igmp_llm_reports)
			continue;

		/* a failover is happening and switches
		 * must be notified immediately
		 */
		if (IGMP_V1_SEEN(in_dev))
			type = IGMP_HOST_MEMBERSHIP_REPORT;
		else if (IGMP_V2_SEEN(in_dev))
			type = IGMPV2_HOST_MEMBERSHIP_REPORT;
		else
			type = IGMPV3_HOST_MEMBERSHIP_REPORT;
		igmp_send_report(in_dev, im, type);
	}
#endif
}

/*
 *	A socket has left a multicast group on device dev
 */

void ip_mc_dec_group(struct in_device *in_dev, __be32 addr)
{
	struct ip_mc_list *i;
	struct ip_mc_list __rcu **ip;

	ASSERT_RTNL();

	for (ip = &in_dev->mc_list;
	     (i = rtnl_dereference(*ip)) != NULL;
	     ip = &i->next_rcu) {
		if (i->multiaddr == addr) {
			if (--i->users == 0) {
				ip_mc_hash_remove(in_dev, i);
				*ip = i->next_rcu;
				in_dev->mc_count--;
				igmp_group_dropped(i);
				ip_mc_clear_src(i);

				if (!in_dev->dead)
					ip_rt_multicast_event(in_dev);

				ip_ma_put(i);
				return;
			}
			break;
		}
	}
}
EXPORT_SYMBOL(ip_mc_dec_group);

/* Device changing type */

void ip_mc_unmap(struct in_device *in_dev)
{
	struct ip_mc_list *pmc;

	ASSERT_RTNL();

	for_each_pmc_rtnl(in_dev, pmc)
		igmp_group_dropped(pmc);
}

void ip_mc_remap(struct in_device *in_dev)
{
	struct ip_mc_list *pmc;

	ASSERT_RTNL();

	for_each_pmc_rtnl(in_dev, pmc) {
#ifdef CONFIG_IP_MULTICAST
		igmpv3_del_delrec(in_dev, pmc);
#endif
		igmp_group_added(pmc);
	}
}

/* Device going down */

void ip_mc_down(struct in_device *in_dev)
{
	struct ip_mc_list *pmc;

	ASSERT_RTNL();

	for_each_pmc_rtnl(in_dev, pmc)
		igmp_group_dropped(pmc);

#ifdef CONFIG_IP_MULTICAST
	in_dev->mr_ifc_count = 0;
	if (del_timer(&in_dev->mr_ifc_timer))
		__in_dev_put(in_dev);
	in_dev->mr_gq_running = 0;
	if (del_timer(&in_dev->mr_gq_timer))
		__in_dev_put(in_dev);
#endif

	ip_mc_dec_group(in_dev, IGMP_ALL_HOSTS);
}

void ip_mc_init_dev(struct in_device *in_dev)
{
#ifdef CONFIG_IP_MULTICAST
	struct net *net = dev_net(in_dev->dev);
#endif
	ASSERT_RTNL();

#ifdef CONFIG_IP_MULTICAST
	timer_setup(&in_dev->mr_gq_timer, igmp_gq_timer_expire, 0);
	timer_setup(&in_dev->mr_ifc_timer, igmp_ifc_timer_expire, 0);
	in_dev->mr_qrv = net->ipv4.sysctl_igmp_qrv;
#endif

	spin_lock_init(&in_dev->mc_tomb_lock);
}

/* Device going up */

void ip_mc_up(struct in_device *in_dev)
{
	struct ip_mc_list *pmc;
#ifdef CONFIG_IP_MULTICAST
	struct net *net = dev_net(in_dev->dev);
#endif

	ASSERT_RTNL();

#ifdef CONFIG_IP_MULTICAST
	in_dev->mr_qrv = net->ipv4.sysctl_igmp_qrv;
#endif
	ip_mc_inc_group(in_dev, IGMP_ALL_HOSTS);

	for_each_pmc_rtnl(in_dev, pmc) {
#ifdef CONFIG_IP_MULTICAST
		igmpv3_del_delrec(in_dev, pmc);
#endif
		igmp_group_added(pmc);
	}
}

/*
 *	Device is about to be destroyed: clean up.
 */

void ip_mc_destroy_dev(struct in_device *in_dev)
{
	struct ip_mc_list *i;

	ASSERT_RTNL();

	/* Deactivate timers */
	ip_mc_down(in_dev);
#ifdef CONFIG_IP_MULTICAST
	igmpv3_clear_delrec(in_dev);
#endif

	while ((i = rtnl_dereference(in_dev->mc_list)) != NULL) {
		in_dev->mc_list = i->next_rcu;
		in_dev->mc_count--;
		ip_ma_put(i);
	}
}

/* RTNL is locked */
static struct in_device *ip_mc_find_dev(struct net *net, struct ip_mreqn *imr)
{
	struct net_device *dev = NULL;
	struct in_device *idev = NULL;

	if (imr->imr_ifindex) {
		idev = inetdev_by_index(net, imr->imr_ifindex);
		return idev;
	}
	if (imr->imr_address.s_addr) {
		dev = __ip_dev_find(net, imr->imr_address.s_addr, false);
		if (!dev)
			return NULL;
	}

	if (!dev) {
		struct rtable *rt = ip_route_output(net,
						    imr->imr_multiaddr.s_addr,
						    0, 0, 0);
		if (!IS_ERR(rt)) {
			dev = rt->dst.dev;
			ip_rt_put(rt);
		}
	}
	if (dev) {
		imr->imr_ifindex = dev->ifindex;
		idev = __in_dev_get_rtnl(dev);
	}
	return idev;
}

/*
 *	Join a socket to a group
 */

static int ip_mc_del1_src(struct ip_mc_list *pmc, int sfmode,
	__be32 *psfsrc)
{
	struct ip_sf_list *psf, *psf_prev;
	int rv = 0;

	psf_prev = NULL;
	for (psf = pmc->sources; psf; psf = psf->sf_next) {
		if (psf->sf_inaddr == *psfsrc)
			break;
		psf_prev = psf;
	}
	if (!psf || psf->sf_count[sfmode] == 0) {
		/* source filter not found, or count wrong =>  bug */
		return -ESRCH;
	}
	psf->sf_count[sfmode]--;
	if (psf->sf_count[sfmode] == 0) {
		ip_rt_multicast_event(pmc->interface);
	}
	if (!psf->sf_count[MCAST_INCLUDE] && !psf->sf_count[MCAST_EXCLUDE]) {
#ifdef CONFIG_IP_MULTICAST
		struct in_device *in_dev = pmc->interface;
		struct net *net = dev_net(in_dev->dev);
#endif

		/* no more filters for this source */
		if (psf_prev)
			psf_prev->sf_next = psf->sf_next;
		else
			pmc->sources = psf->sf_next;
#ifdef CONFIG_IP_MULTICAST
		if (psf->sf_oldin &&
		    !IGMP_V1_SEEN(in_dev) && !IGMP_V2_SEEN(in_dev)) {
			psf->sf_crcount = in_dev->mr_qrv ?: net->ipv4.sysctl_igmp_qrv;
			psf->sf_next = pmc->tomb;
			pmc->tomb = psf;
			rv = 1;
		} else
#endif
			kfree(psf);
	}
	return rv;
}

#ifndef CONFIG_IP_MULTICAST
#define igmp_ifc_event(x)	do { } while (0)
#endif

static int ip_mc_del_src(struct in_device *in_dev, __be32 *pmca, int sfmode,
			 int sfcount, __be32 *psfsrc, int delta)
{
	struct ip_mc_list *pmc;
	int	changerec = 0;
	int	i, err;

	if (!in_dev)
		return -ENODEV;
	rcu_read_lock();
	for_each_pmc_rcu(in_dev, pmc) {
		if (*pmca == pmc->multiaddr)
			break;
	}
	if (!pmc) {
		/* MCA not found?? bug */
		rcu_read_unlock();
		return -ESRCH;
	}
	spin_lock_bh(&pmc->lock);
	rcu_read_unlock();
#ifdef CONFIG_IP_MULTICAST
	sf_markstate(pmc);
#endif
	if (!delta) {
		err = -EINVAL;
		if (!pmc->sfcount[sfmode])
			goto out_unlock;
		pmc->sfcount[sfmode]--;
	}
	err = 0;
	for (i = 0; i < sfcount; i++) {
		int rv = ip_mc_del1_src(pmc, sfmode, &psfsrc[i]);

		changerec |= rv > 0;
		if (!err && rv < 0)
			err = rv;
	}
	if (pmc->sfmode == MCAST_EXCLUDE &&
	    pmc->sfcount[MCAST_EXCLUDE] == 0 &&
	    pmc->sfcount[MCAST_INCLUDE]) {
#ifdef CONFIG_IP_MULTICAST
		struct ip_sf_list *psf;
		struct net *net = dev_net(in_dev->dev);
#endif

		/* filter mode change */
		pmc->sfmode = MCAST_INCLUDE;
#ifdef CONFIG_IP_MULTICAST
		pmc->crcount = in_dev->mr_qrv ?: net->ipv4.sysctl_igmp_qrv;
		in_dev->mr_ifc_count = pmc->crcount;
		for (psf = pmc->sources; psf; psf = psf->sf_next)
			psf->sf_crcount = 0;
		igmp_ifc_event(pmc->interface);
	} else if (sf_setstate(pmc) || changerec) {
		igmp_ifc_event(pmc->interface);
#endif
	}
out_unlock:
	spin_unlock_bh(&pmc->lock);
	return err;
}

/*
 * Add multicast single-source filter to the interface list
 */
static int ip_mc_add1_src(struct ip_mc_list *pmc, int sfmode,
	__be32 *psfsrc)
{
	struct ip_sf_list *psf, *psf_prev;

	psf_prev = NULL;
	for (psf = pmc->sources; psf; psf = psf->sf_next) {
		if (psf->sf_inaddr == *psfsrc)
			break;
		psf_prev = psf;
	}
	if (!psf) {
		psf = kzalloc(sizeof(*psf), GFP_ATOMIC);
		if (!psf)
			return -ENOBUFS;
		psf->sf_inaddr = *psfsrc;
		if (psf_prev) {
			psf_prev->sf_next = psf;
		} else
			pmc->sources = psf;
	}
	psf->sf_count[sfmode]++;
	if (psf->sf_count[sfmode] == 1) {
		ip_rt_multicast_event(pmc->interface);
	}
	return 0;
}

#ifdef CONFIG_IP_MULTICAST
static void sf_markstate(struct ip_mc_list *pmc)
{
	struct ip_sf_list *psf;
	int mca_xcount = pmc->sfcount[MCAST_EXCLUDE];

	for (psf = pmc->sources; psf; psf = psf->sf_next)
		if (pmc->sfcount[MCAST_EXCLUDE]) {
			psf->sf_oldin = mca_xcount ==
				psf->sf_count[MCAST_EXCLUDE] &&
				!psf->sf_count[MCAST_INCLUDE];
		} else
			psf->sf_oldin = psf->sf_count[MCAST_INCLUDE] != 0;
}

static int sf_setstate(struct ip_mc_list *pmc)
{
	struct ip_sf_list *psf, *dpsf;
	int mca_xcount = pmc->sfcount[MCAST_EXCLUDE];
	int qrv = pmc->interface->mr_qrv;
	int new_in, rv;

	rv = 0;
	for (psf = pmc->sources; psf; psf = psf->sf_next) {
		if (pmc->sfcount[MCAST_EXCLUDE]) {
			new_in = mca_xcount == psf->sf_count[MCAST_EXCLUDE] &&
				!psf->sf_count[MCAST_INCLUDE];
		} else
			new_in = psf->sf_count[MCAST_INCLUDE] != 0;
		if (new_in) {
			if (!psf->sf_oldin) {
				struct ip_sf_list *prev = NULL;

				for (dpsf = pmc->tomb; dpsf; dpsf = dpsf->sf_next) {
					if (dpsf->sf_inaddr == psf->sf_inaddr)
						break;
					prev = dpsf;
				}
				if (dpsf) {
					if (prev)
						prev->sf_next = dpsf->sf_next;
					else
						pmc->tomb = dpsf->sf_next;
					kfree(dpsf);
				}
				psf->sf_crcount = qrv;
				rv++;
			}
		} else if (psf->sf_oldin) {

			psf->sf_crcount = 0;
			/*
			 * add or update "delete" records if an active filter
			 * is now inactive
			 */
			for (dpsf = pmc->tomb; dpsf; dpsf = dpsf->sf_next)
				if (dpsf->sf_inaddr == psf->sf_inaddr)
					break;
			if (!dpsf) {
				dpsf = kmalloc(sizeof(*dpsf), GFP_ATOMIC);
				if (!dpsf)
					continue;
				*dpsf = *psf;
				/* pmc->lock held by callers */
				dpsf->sf_next = pmc->tomb;
				pmc->tomb = dpsf;
			}
			dpsf->sf_crcount = qrv;
			rv++;
		}
	}
	return rv;
}
#endif

/*
 * Add multicast source filter list to the interface list
 */
static int ip_mc_add_src(struct in_device *in_dev, __be32 *pmca, int sfmode,
			 int sfcount, __be32 *psfsrc, int delta)
{
	struct ip_mc_list *pmc;
	int	isexclude;
	int	i, err;

	if (!in_dev)
		return -ENODEV;
	rcu_read_lock();
	for_each_pmc_rcu(in_dev, pmc) {
		if (*pmca == pmc->multiaddr)
			break;
	}
	if (!pmc) {
		/* MCA not found?? bug */
		rcu_read_unlock();
		return -ESRCH;
	}
	spin_lock_bh(&pmc->lock);
	rcu_read_unlock();

#ifdef CONFIG_IP_MULTICAST
	sf_markstate(pmc);
#endif
	isexclude = pmc->sfmode == MCAST_EXCLUDE;
	if (!delta)
		pmc->sfcount[sfmode]++;
	err = 0;
	for (i = 0; i < sfcount; i++) {
		err = ip_mc_add1_src(pmc, sfmode, &psfsrc[i]);
		if (err)
			break;
	}
	if (err) {
		int j;

		if (!delta)
			pmc->sfcount[sfmode]--;
		for (j = 0; j < i; j++)
			(void) ip_mc_del1_src(pmc, sfmode, &psfsrc[j]);
	} else if (isexclude != (pmc->sfcount[MCAST_EXCLUDE] != 0)) {
#ifdef CONFIG_IP_MULTICAST
		struct ip_sf_list *psf;
		struct net *net = dev_net(pmc->interface->dev);
		in_dev = pmc->interface;
#endif

		/* filter mode change */
		if (pmc->sfcount[MCAST_EXCLUDE])
			pmc->sfmode = MCAST_EXCLUDE;
		else if (pmc->sfcount[MCAST_INCLUDE])
			pmc->sfmode = MCAST_INCLUDE;
#ifdef CONFIG_IP_MULTICAST
		/* else no filters; keep old mode for reports */

		pmc->crcount = in_dev->mr_qrv ?: net->ipv4.sysctl_igmp_qrv;
		in_dev->mr_ifc_count = pmc->crcount;
		for (psf = pmc->sources; psf; psf = psf->sf_next)
			psf->sf_crcount = 0;
		igmp_ifc_event(in_dev);
	} else if (sf_setstate(pmc)) {
		igmp_ifc_event(in_dev);
#endif
	}
	spin_unlock_bh(&pmc->lock);
	return err;
}

static void ip_mc_clear_src(struct ip_mc_list *pmc)
{
	struct ip_sf_list *psf, *nextpsf, *tomb, *sources;

	spin_lock_bh(&pmc->lock);
	tomb = pmc->tomb;
	pmc->tomb = NULL;
	sources = pmc->sources;
	pmc->sources = NULL;
	pmc->sfmode = MCAST_EXCLUDE;
	pmc->sfcount[MCAST_INCLUDE] = 0;
	pmc->sfcount[MCAST_EXCLUDE] = 1;
	spin_unlock_bh(&pmc->lock);

	for (psf = tomb; psf; psf = nextpsf) {
		nextpsf = psf->sf_next;
		kfree(psf);
	}
	for (psf = sources; psf; psf = nextpsf) {
		nextpsf = psf->sf_next;
		kfree(psf);
	}
}

/* Join a multicast group
 */

int ip_mc_join_group(struct sock *sk, struct ip_mreqn *imr)
{
	__be32 addr = imr->imr_multiaddr.s_addr;
	struct ip_mc_socklist *iml, *i;
	struct in_device *in_dev;
	struct inet_sock *inet = inet_sk(sk);
	struct net *net = sock_net(sk);
	int ifindex;
	int count = 0;
	int err;

	ASSERT_RTNL();

	if (!ipv4_is_multicast(addr))
		return -EINVAL;

	in_dev = ip_mc_find_dev(net, imr);

	if (!in_dev) {
		err = -ENODEV;
		goto done;
	}

	err = -EADDRINUSE;
	ifindex = imr->imr_ifindex;
	for_each_pmc_rtnl(inet, i) {
		if (i->multi.imr_multiaddr.s_addr == addr &&
		    i->multi.imr_ifindex == ifindex)
			goto done;
		count++;
	}
	err = -ENOBUFS;
	if (count >= net->ipv4.sysctl_igmp_max_memberships)
		goto done;
	iml = sock_kmalloc(sk, sizeof(*iml), GFP_KERNEL);
	if (!iml)
		goto done;

	memcpy(&iml->multi, imr, sizeof(*imr));
	iml->next_rcu = inet->mc_list;
	iml->sflist = NULL;
	iml->sfmode = MCAST_EXCLUDE;
	rcu_assign_pointer(inet->mc_list, iml);
	ip_mc_inc_group(in_dev, addr);
	err = 0;
done:
	return err;
}
EXPORT_SYMBOL(ip_mc_join_group);

static int ip_mc_leave_src(struct sock *sk, struct ip_mc_socklist *iml,
			   struct in_device *in_dev)
{
	struct ip_sf_socklist *psf = rtnl_dereference(iml->sflist);
	int err;

	if (!psf) {
		/* any-source empty exclude case */
		return ip_mc_del_src(in_dev, &iml->multi.imr_multiaddr.s_addr,
			iml->sfmode, 0, NULL, 0);
	}
	err = ip_mc_del_src(in_dev, &iml->multi.imr_multiaddr.s_addr,
			iml->sfmode, psf->sl_count, psf->sl_addr, 0);
	RCU_INIT_POINTER(iml->sflist, NULL);
	/* decrease mem now to avoid the memleak warning */
	atomic_sub(IP_SFLSIZE(psf->sl_max), &sk->sk_omem_alloc);
	kfree_rcu(psf, rcu);
	return err;
}

int ip_mc_leave_group(struct sock *sk, struct ip_mreqn *imr)
{
	struct inet_sock *inet = inet_sk(sk);
	struct ip_mc_socklist *iml;
	struct ip_mc_socklist __rcu **imlp;
	struct in_device *in_dev;
	struct net *net = sock_net(sk);
	__be32 group = imr->imr_multiaddr.s_addr;
	u32 ifindex;
	int ret = -EADDRNOTAVAIL;

	ASSERT_RTNL();

	in_dev = ip_mc_find_dev(net, imr);
	if (!imr->imr_ifindex && !imr->imr_address.s_addr && !in_dev) {
		ret = -ENODEV;
		goto out;
	}
	ifindex = imr->imr_ifindex;
	for (imlp = &inet->mc_list;
	     (iml = rtnl_dereference(*imlp)) != NULL;
	     imlp = &iml->next_rcu) {
		if (iml->multi.imr_multiaddr.s_addr != group)
			continue;
		if (ifindex) {
			if (iml->multi.imr_ifindex != ifindex)
				continue;
		} else if (imr->imr_address.s_addr && imr->imr_address.s_addr !=
				iml->multi.imr_address.s_addr)
			continue;

		(void) ip_mc_leave_src(sk, iml, in_dev);

		*imlp = iml->next_rcu;

		if (in_dev)
			ip_mc_dec_group(in_dev, group);

		/* decrease mem now to avoid the memleak warning */
		atomic_sub(sizeof(*iml), &sk->sk_omem_alloc);
		kfree_rcu(iml, rcu);
		return 0;
	}
out:
	return ret;
}
EXPORT_SYMBOL(ip_mc_leave_group);

int ip_mc_source(int add, int omode, struct sock *sk, struct
	ip_mreq_source *mreqs, int ifindex)
{
	int err;
	struct ip_mreqn imr;
	__be32 addr = mreqs->imr_multiaddr;
	struct ip_mc_socklist *pmc;
	struct in_device *in_dev = NULL;
	struct inet_sock *inet = inet_sk(sk);
	struct ip_sf_socklist *psl;
	struct net *net = sock_net(sk);
	int leavegroup = 0;
	int i, j, rv;

	if (!ipv4_is_multicast(addr))
		return -EINVAL;

	ASSERT_RTNL();

	imr.imr_multiaddr.s_addr = mreqs->imr_multiaddr;
	imr.imr_address.s_addr = mreqs->imr_interface;
	imr.imr_ifindex = ifindex;
	in_dev = ip_mc_find_dev(net, &imr);

	if (!in_dev) {
		err = -ENODEV;
		goto done;
	}
	err = -EADDRNOTAVAIL;

	for_each_pmc_rtnl(inet, pmc) {
		if ((pmc->multi.imr_multiaddr.s_addr ==
		     imr.imr_multiaddr.s_addr) &&
		    (pmc->multi.imr_ifindex == imr.imr_ifindex))
			break;
	}
	if (!pmc) {		/* must have a prior join */
		err = -EINVAL;
		goto done;
	}
	/* if a source filter was set, must be the same mode as before */
	if (pmc->sflist) {
		if (pmc->sfmode != omode) {
			err = -EINVAL;
			goto done;
		}
	} else if (pmc->sfmode != omode) {
		/* allow mode switches for empty-set filters */
		ip_mc_add_src(in_dev, &mreqs->imr_multiaddr, omode, 0, NULL, 0);
		ip_mc_del_src(in_dev, &mreqs->imr_multiaddr, pmc->sfmode, 0,
			NULL, 0);
		pmc->sfmode = omode;
	}

	psl = rtnl_dereference(pmc->sflist);
	if (!add) {
		if (!psl)
			goto done;	/* err = -EADDRNOTAVAIL */
		rv = !0;
		for (i = 0; i < psl->sl_count; i++) {
			rv = memcmp(&psl->sl_addr[i], &mreqs->imr_sourceaddr,
				sizeof(__be32));
			if (rv == 0)
				break;
		}
		if (rv)		/* source not found */
			goto done;	/* err = -EADDRNOTAVAIL */

		/* special case - (INCLUDE, empty) == LEAVE_GROUP */
		if (psl->sl_count == 1 && omode == MCAST_INCLUDE) {
			leavegroup = 1;
			goto done;
		}

		/* update the interface filter */
		ip_mc_del_src(in_dev, &mreqs->imr_multiaddr, omode, 1,
			&mreqs->imr_sourceaddr, 1);

		for (j = i+1; j < psl->sl_count; j++)
			psl->sl_addr[j-1] = psl->sl_addr[j];
		psl->sl_count--;
		err = 0;
		goto done;
	}
	/* else, add a new source to the filter */

	if (psl && psl->sl_count >= net->ipv4.sysctl_igmp_max_msf) {
		err = -ENOBUFS;
		goto done;
	}
	if (!psl || psl->sl_count == psl->sl_max) {
		struct ip_sf_socklist *newpsl;
		int count = IP_SFBLOCK;

		if (psl)
			count += psl->sl_max;
		newpsl = sock_kmalloc(sk, IP_SFLSIZE(count), GFP_KERNEL);
		if (!newpsl) {
			err = -ENOBUFS;
			goto done;
		}
		newpsl->sl_max = count;
		newpsl->sl_count = count - IP_SFBLOCK;
		if (psl) {
			for (i = 0; i < psl->sl_count; i++)
				newpsl->sl_addr[i] = psl->sl_addr[i];
			/* decrease mem now to avoid the memleak warning */
			atomic_sub(IP_SFLSIZE(psl->sl_max), &sk->sk_omem_alloc);
			kfree_rcu(psl, rcu);
		}
		rcu_assign_pointer(pmc->sflist, newpsl);
		psl = newpsl;
	}
	rv = 1;	/* > 0 for insert logic below if sl_count is 0 */
	for (i = 0; i < psl->sl_count; i++) {
		rv = memcmp(&psl->sl_addr[i], &mreqs->imr_sourceaddr,
			sizeof(__be32));
		if (rv == 0)
			break;
	}
	if (rv == 0)		/* address already there is an error */
		goto done;
	for (j = psl->sl_count-1; j >= i; j--)
		psl->sl_addr[j+1] = psl->sl_addr[j];
	psl->sl_addr[i] = mreqs->imr_sourceaddr;
	psl->sl_count++;
	err = 0;
	/* update the interface list */
	ip_mc_add_src(in_dev, &mreqs->imr_multiaddr, omode, 1,
		&mreqs->imr_sourceaddr, 1);
done:
	if (leavegroup)
		err = ip_mc_leave_group(sk, &imr);
	return err;
}

int ip_mc_msfilter(struct sock *sk, struct ip_msfilter *msf, int ifindex)
{
	int err = 0;
	struct ip_mreqn	imr;
	__be32 addr = msf->imsf_multiaddr;
	struct ip_mc_socklist *pmc;
	struct in_device *in_dev;
	struct inet_sock *inet = inet_sk(sk);
	struct ip_sf_socklist *newpsl, *psl;
	struct net *net = sock_net(sk);
	int leavegroup = 0;

	if (!ipv4_is_multicast(addr))
		return -EINVAL;
	if (msf->imsf_fmode != MCAST_INCLUDE &&
	    msf->imsf_fmode != MCAST_EXCLUDE)
		return -EINVAL;

	ASSERT_RTNL();

	imr.imr_multiaddr.s_addr = msf->imsf_multiaddr;
	imr.imr_address.s_addr = msf->imsf_interface;
	imr.imr_ifindex = ifindex;
	in_dev = ip_mc_find_dev(net, &imr);

	if (!in_dev) {
		err = -ENODEV;
		goto done;
	}

	/* special case - (INCLUDE, empty) == LEAVE_GROUP */
	if (msf->imsf_fmode == MCAST_INCLUDE && msf->imsf_numsrc == 0) {
		leavegroup = 1;
		goto done;
	}

	for_each_pmc_rtnl(inet, pmc) {
		if (pmc->multi.imr_multiaddr.s_addr == msf->imsf_multiaddr &&
		    pmc->multi.imr_ifindex == imr.imr_ifindex)
			break;
	}
	if (!pmc) {		/* must have a prior join */
		err = -EINVAL;
		goto done;
	}
	if (msf->imsf_numsrc) {
		newpsl = sock_kmalloc(sk, IP_SFLSIZE(msf->imsf_numsrc),
							   GFP_KERNEL);
		if (!newpsl) {
			err = -ENOBUFS;
			goto done;
		}
		newpsl->sl_max = newpsl->sl_count = msf->imsf_numsrc;
		memcpy(newpsl->sl_addr, msf->imsf_slist,
			msf->imsf_numsrc * sizeof(msf->imsf_slist[0]));
		err = ip_mc_add_src(in_dev, &msf->imsf_multiaddr,
			msf->imsf_fmode, newpsl->sl_count, newpsl->sl_addr, 0);
		if (err) {
			sock_kfree_s(sk, newpsl, IP_SFLSIZE(newpsl->sl_max));
			goto done;
		}
	} else {
		newpsl = NULL;
		(void) ip_mc_add_src(in_dev, &msf->imsf_multiaddr,
				     msf->imsf_fmode, 0, NULL, 0);
	}
	psl = rtnl_dereference(pmc->sflist);
	if (psl) {
		(void) ip_mc_del_src(in_dev, &msf->imsf_multiaddr, pmc->sfmode,
			psl->sl_count, psl->sl_addr, 0);
		/* decrease mem now to avoid the memleak warning */
		atomic_sub(IP_SFLSIZE(psl->sl_max), &sk->sk_omem_alloc);
		kfree_rcu(psl, rcu);
	} else
		(void) ip_mc_del_src(in_dev, &msf->imsf_multiaddr, pmc->sfmode,
			0, NULL, 0);
	rcu_assign_pointer(pmc->sflist, newpsl);
	pmc->sfmode = msf->imsf_fmode;
	err = 0;
done:
	if (leavegroup)
		err = ip_mc_leave_group(sk, &imr);
	return err;
}

int ip_mc_msfget(struct sock *sk, struct ip_msfilter *msf,
	struct ip_msfilter __user *optval, int __user *optlen)
{
	int err, len, count, copycount;
	struct ip_mreqn	imr;
	__be32 addr = msf->imsf_multiaddr;
	struct ip_mc_socklist *pmc;
	struct in_device *in_dev;
	struct inet_sock *inet = inet_sk(sk);
	struct ip_sf_socklist *psl;
	struct net *net = sock_net(sk);

	ASSERT_RTNL();

	if (!ipv4_is_multicast(addr))
		return -EINVAL;

	imr.imr_multiaddr.s_addr = msf->imsf_multiaddr;
	imr.imr_address.s_addr = msf->imsf_interface;
	imr.imr_ifindex = 0;
	in_dev = ip_mc_find_dev(net, &imr);

	if (!in_dev) {
		err = -ENODEV;
		goto done;
	}
	err = -EADDRNOTAVAIL;

	for_each_pmc_rtnl(inet, pmc) {
		if (pmc->multi.imr_multiaddr.s_addr == msf->imsf_multiaddr &&
		    pmc->multi.imr_ifindex == imr.imr_ifindex)
			break;
	}
	if (!pmc)		/* must have a prior join */
		goto done;
	msf->imsf_fmode = pmc->sfmode;
	psl = rtnl_dereference(pmc->sflist);
	if (!psl) {
		len = 0;
		count = 0;
	} else {
		count = psl->sl_count;
	}
	copycount = count < msf->imsf_numsrc ? count : msf->imsf_numsrc;
	len = copycount * sizeof(psl->sl_addr[0]);
	msf->imsf_numsrc = count;
	if (put_user(IP_MSFILTER_SIZE(copycount), optlen) ||
	    copy_to_user(optval, msf, IP_MSFILTER_SIZE(0))) {
		return -EFAULT;
	}
	if (len &&
	    copy_to_user(&optval->imsf_slist[0], psl->sl_addr, len))
		return -EFAULT;
	return 0;
done:
	return err;
}

int ip_mc_gsfget(struct sock *sk, struct group_filter *gsf,
	struct group_filter __user *optval, int __user *optlen)
{
	int err, i, count, copycount;
	struct sockaddr_in *psin;
	__be32 addr;
	struct ip_mc_socklist *pmc;
	struct inet_sock *inet = inet_sk(sk);
	struct ip_sf_socklist *psl;

	ASSERT_RTNL();

	psin = (struct sockaddr_in *)&gsf->gf_group;
	if (psin->sin_family != AF_INET)
		return -EINVAL;
	addr = psin->sin_addr.s_addr;
	if (!ipv4_is_multicast(addr))
		return -EINVAL;

	err = -EADDRNOTAVAIL;

	for_each_pmc_rtnl(inet, pmc) {
		if (pmc->multi.imr_multiaddr.s_addr == addr &&
		    pmc->multi.imr_ifindex == gsf->gf_interface)
			break;
	}
	if (!pmc)		/* must have a prior join */
		goto done;
	gsf->gf_fmode = pmc->sfmode;
	psl = rtnl_dereference(pmc->sflist);
	count = psl ? psl->sl_count : 0;
	copycount = count < gsf->gf_numsrc ? count : gsf->gf_numsrc;
	gsf->gf_numsrc = count;
	if (put_user(GROUP_FILTER_SIZE(copycount), optlen) ||
	    copy_to_user(optval, gsf, GROUP_FILTER_SIZE(0))) {
		return -EFAULT;
	}
	for (i = 0; i < copycount; i++) {
		struct sockaddr_storage ss;

		psin = (struct sockaddr_in *)&ss;
		memset(&ss, 0, sizeof(ss));
		psin->sin_family = AF_INET;
		psin->sin_addr.s_addr = psl->sl_addr[i];
		if (copy_to_user(&optval->gf_slist[i], &ss, sizeof(ss)))
			return -EFAULT;
	}
	return 0;
done:
	return err;
}

/*
 * check if a multicast source filter allows delivery for a given <src,dst,intf>
 */
int ip_mc_sf_allow(struct sock *sk, __be32 loc_addr, __be32 rmt_addr,
		   int dif, int sdif)
{
	struct inet_sock *inet = inet_sk(sk);
	struct ip_mc_socklist *pmc;
	struct ip_sf_socklist *psl;
	int i;
	int ret;

	ret = 1;
	if (!ipv4_is_multicast(loc_addr))
		goto out;

	rcu_read_lock();
	for_each_pmc_rcu(inet, pmc) {
		if (pmc->multi.imr_multiaddr.s_addr == loc_addr &&
		    (pmc->multi.imr_ifindex == dif ||
		     (sdif && pmc->multi.imr_ifindex == sdif)))
			break;
	}
	ret = inet->mc_all;
	if (!pmc)
		goto unlock;
	psl = rcu_dereference(pmc->sflist);
	ret = (pmc->sfmode == MCAST_EXCLUDE);
	if (!psl)
		goto unlock;

	for (i = 0; i < psl->sl_count; i++) {
		if (psl->sl_addr[i] == rmt_addr)
			break;
	}
	ret = 0;
	if (pmc->sfmode == MCAST_INCLUDE && i >= psl->sl_count)
		goto unlock;
	if (pmc->sfmode == MCAST_EXCLUDE && i < psl->sl_count)
		goto unlock;
	ret = 1;
unlock:
	rcu_read_unlock();
out:
	return ret;
}

/*
 *	A socket is closing.
 */

void ip_mc_drop_socket(struct sock *sk)
{
	struct inet_sock *inet = inet_sk(sk);
	struct ip_mc_socklist *iml;
	struct net *net = sock_net(sk);

	if (!inet->mc_list)
		return;

	rtnl_lock();
	while ((iml = rtnl_dereference(inet->mc_list)) != NULL) {
		struct in_device *in_dev;

		inet->mc_list = iml->next_rcu;
		in_dev = inetdev_by_index(net, iml->multi.imr_ifindex);
		(void) ip_mc_leave_src(sk, iml, in_dev);
		if (in_dev)
			ip_mc_dec_group(in_dev, iml->multi.imr_multiaddr.s_addr);
		/* decrease mem now to avoid the memleak warning */
		atomic_sub(sizeof(*iml), &sk->sk_omem_alloc);
		kfree_rcu(iml, rcu);
	}
	rtnl_unlock();
}

/* called with rcu_read_lock() */
int ip_check_mc_rcu(struct in_device *in_dev, __be32 mc_addr, __be32 src_addr, u8 proto)
{
	struct ip_mc_list *im;
	struct ip_mc_list __rcu **mc_hash;
	struct ip_sf_list *psf;
	int rv = 0;

	mc_hash = rcu_dereference(in_dev->mc_hash);
	if (mc_hash) {
		u32 hash = hash_32((__force u32)mc_addr, MC_HASH_SZ_LOG);

		for (im = rcu_dereference(mc_hash[hash]);
		     im != NULL;
		     im = rcu_dereference(im->next_hash)) {
			if (im->multiaddr == mc_addr)
				break;
		}
	} else {
		for_each_pmc_rcu(in_dev, im) {
			if (im->multiaddr == mc_addr)
				break;
		}
	}
	if (im && proto == IPPROTO_IGMP) {
		rv = 1;
	} else if (im) {
		if (src_addr) {
			for (psf = im->sources; psf; psf = psf->sf_next) {
				if (psf->sf_inaddr == src_addr)
					break;
			}
			if (psf)
				rv = psf->sf_count[MCAST_INCLUDE] ||
					psf->sf_count[MCAST_EXCLUDE] !=
					im->sfcount[MCAST_EXCLUDE];
			else
				rv = im->sfcount[MCAST_EXCLUDE] != 0;
		} else
			rv = 1; /* unspecified source; tentatively allow */
	}
	return rv;
}

#if defined(CONFIG_PROC_FS)
struct igmp_mc_iter_state {
	struct seq_net_private p;
	struct net_device *dev;
	struct in_device *in_dev;
};

#define	igmp_mc_seq_private(seq)	((struct igmp_mc_iter_state *)(seq)->private)

static inline struct ip_mc_list *igmp_mc_get_first(struct seq_file *seq)
{
	struct net *net = seq_file_net(seq);
	struct ip_mc_list *im = NULL;
	struct igmp_mc_iter_state *state = igmp_mc_seq_private(seq);

	state->in_dev = NULL;
	for_each_netdev_rcu(net, state->dev) {
		struct in_device *in_dev;

		in_dev = __in_dev_get_rcu(state->dev);
		if (!in_dev)
			continue;
		im = rcu_dereference(in_dev->mc_list);
		if (im) {
			state->in_dev = in_dev;
			break;
		}
	}
	return im;
}

static struct ip_mc_list *igmp_mc_get_next(struct seq_file *seq, struct ip_mc_list *im)
{
	struct igmp_mc_iter_state *state = igmp_mc_seq_private(seq);

	im = rcu_dereference(im->next_rcu);
	while (!im) {
		state->dev = next_net_device_rcu(state->dev);
		if (!state->dev) {
			state->in_dev = NULL;
			break;
		}
		state->in_dev = __in_dev_get_rcu(state->dev);
		if (!state->in_dev)
			continue;
		im = rcu_dereference(state->in_dev->mc_list);
	}
	return im;
}

static struct ip_mc_list *igmp_mc_get_idx(struct seq_file *seq, loff_t pos)
{
	struct ip_mc_list *im = igmp_mc_get_first(seq);
	if (im)
		while (pos && (im = igmp_mc_get_next(seq, im)) != NULL)
			--pos;
	return pos ? NULL : im;
}

static void *igmp_mc_seq_start(struct seq_file *seq, loff_t *pos)
	__acquires(rcu)
{
	rcu_read_lock();
	return *pos ? igmp_mc_get_idx(seq, *pos - 1) : SEQ_START_TOKEN;
}

static void *igmp_mc_seq_next(struct seq_file *seq, void *v, loff_t *pos)
{
	struct ip_mc_list *im;
	if (v == SEQ_START_TOKEN)
		im = igmp_mc_get_first(seq);
	else
		im = igmp_mc_get_next(seq, v);
	++*pos;
	return im;
}

static void igmp_mc_seq_stop(struct seq_file *seq, void *v)
	__releases(rcu)
{
	struct igmp_mc_iter_state *state = igmp_mc_seq_private(seq);

	state->in_dev = NULL;
	state->dev = NULL;
	rcu_read_unlock();
}

static int igmp_mc_seq_show(struct seq_file *seq, void *v)
{
	if (v == SEQ_START_TOKEN)
		seq_puts(seq,
			 "Idx\tDevice    : Count Querier\tGroup    Users Timer\tReporter\n");
	else {
		struct ip_mc_list *im = (struct ip_mc_list *)v;
		struct igmp_mc_iter_state *state = igmp_mc_seq_private(seq);
		char   *querier;
		long delta;

#ifdef CONFIG_IP_MULTICAST
		querier = IGMP_V1_SEEN(state->in_dev) ? "V1" :
			  IGMP_V2_SEEN(state->in_dev) ? "V2" :
			  "V3";
#else
		querier = "NONE";
#endif

		if (rcu_access_pointer(state->in_dev->mc_list) == im) {
			seq_printf(seq, "%d\t%-10s: %5d %7s\n",
				   state->dev->ifindex, state->dev->name, state->in_dev->mc_count, querier);
		}

		delta = im->timer.expires - jiffies;
		seq_printf(seq,
			   "\t\t\t\t%08X %5d %d:%08lX\t\t%d\n",
			   im->multiaddr, im->users,
			   im->tm_running,
			   im->tm_running ? jiffies_delta_to_clock_t(delta) : 0,
			   im->reporter);
	}
	return 0;
}

static const struct seq_operations igmp_mc_seq_ops = {
	.start	=	igmp_mc_seq_start,
	.next	=	igmp_mc_seq_next,
	.stop	=	igmp_mc_seq_stop,
	.show	=	igmp_mc_seq_show,
};

static int igmp_mc_seq_open(struct inode *inode, struct file *file)
{
	return seq_open_net(inode, file, &igmp_mc_seq_ops,
			sizeof(struct igmp_mc_iter_state));
}

static const struct file_operations igmp_mc_seq_fops = {
	.open		=	igmp_mc_seq_open,
	.read		=	seq_read,
	.llseek		=	seq_lseek,
	.release	=	seq_release_net,
};

struct igmp_mcf_iter_state {
	struct seq_net_private p;
	struct net_device *dev;
	struct in_device *idev;
	struct ip_mc_list *im;
};

#define igmp_mcf_seq_private(seq)	((struct igmp_mcf_iter_state *)(seq)->private)

static inline struct ip_sf_list *igmp_mcf_get_first(struct seq_file *seq)
{
	struct net *net = seq_file_net(seq);
	struct ip_sf_list *psf = NULL;
	struct ip_mc_list *im = NULL;
	struct igmp_mcf_iter_state *state = igmp_mcf_seq_private(seq);

	state->idev = NULL;
	state->im = NULL;
	for_each_netdev_rcu(net, state->dev) {
		struct in_device *idev;
		idev = __in_dev_get_rcu(state->dev);
		if (unlikely(!idev))
			continue;
		im = rcu_dereference(idev->mc_list);
		if (likely(im)) {
			spin_lock_bh(&im->lock);
			psf = im->sources;
			if (likely(psf)) {
				state->im = im;
				state->idev = idev;
				break;
			}
			spin_unlock_bh(&im->lock);
		}
	}
	return psf;
}

static struct ip_sf_list *igmp_mcf_get_next(struct seq_file *seq, struct ip_sf_list *psf)
{
	struct igmp_mcf_iter_state *state = igmp_mcf_seq_private(seq);

	psf = psf->sf_next;
	while (!psf) {
		spin_unlock_bh(&state->im->lock);
		state->im = state->im->next;
		while (!state->im) {
			state->dev = next_net_device_rcu(state->dev);
			if (!state->dev) {
				state->idev = NULL;
				goto out;
			}
			state->idev = __in_dev_get_rcu(state->dev);
			if (!state->idev)
				continue;
			state->im = rcu_dereference(state->idev->mc_list);
		}
		if (!state->im)
			break;
		spin_lock_bh(&state->im->lock);
		psf = state->im->sources;
	}
out:
	return psf;
}

static struct ip_sf_list *igmp_mcf_get_idx(struct seq_file *seq, loff_t pos)
{
	struct ip_sf_list *psf = igmp_mcf_get_first(seq);
	if (psf)
		while (pos && (psf = igmp_mcf_get_next(seq, psf)) != NULL)
			--pos;
	return pos ? NULL : psf;
}

static void *igmp_mcf_seq_start(struct seq_file *seq, loff_t *pos)
	__acquires(rcu)
{
	rcu_read_lock();
	return *pos ? igmp_mcf_get_idx(seq, *pos - 1) : SEQ_START_TOKEN;
}

static void *igmp_mcf_seq_next(struct seq_file *seq, void *v, loff_t *pos)
{
	struct ip_sf_list *psf;
	if (v == SEQ_START_TOKEN)
		psf = igmp_mcf_get_first(seq);
	else
		psf = igmp_mcf_get_next(seq, v);
	++*pos;
	return psf;
}

static void igmp_mcf_seq_stop(struct seq_file *seq, void *v)
	__releases(rcu)
{
	struct igmp_mcf_iter_state *state = igmp_mcf_seq_private(seq);
	if (likely(state->im)) {
		spin_unlock_bh(&state->im->lock);
		state->im = NULL;
	}
	state->idev = NULL;
	state->dev = NULL;
	rcu_read_unlock();
}

static int igmp_mcf_seq_show(struct seq_file *seq, void *v)
{
	struct ip_sf_list *psf = (struct ip_sf_list *)v;
	struct igmp_mcf_iter_state *state = igmp_mcf_seq_private(seq);

	if (v == SEQ_START_TOKEN) {
		seq_puts(seq, "Idx Device        MCA        SRC    INC    EXC\n");
	} else {
		seq_printf(seq,
			   "%3d %6.6s 0x%08x "
			   "0x%08x %6lu %6lu\n",
			   state->dev->ifindex, state->dev->name,
			   ntohl(state->im->multiaddr),
			   ntohl(psf->sf_inaddr),
			   psf->sf_count[MCAST_INCLUDE],
			   psf->sf_count[MCAST_EXCLUDE]);
	}
	return 0;
}

static const struct seq_operations igmp_mcf_seq_ops = {
	.start	=	igmp_mcf_seq_start,
	.next	=	igmp_mcf_seq_next,
	.stop	=	igmp_mcf_seq_stop,
	.show	=	igmp_mcf_seq_show,
};

static int igmp_mcf_seq_open(struct inode *inode, struct file *file)
{
	return seq_open_net(inode, file, &igmp_mcf_seq_ops,
			sizeof(struct igmp_mcf_iter_state));
}

static const struct file_operations igmp_mcf_seq_fops = {
	.open		=	igmp_mcf_seq_open,
	.read		=	seq_read,
	.llseek		=	seq_lseek,
	.release	=	seq_release_net,
};

static int __net_init igmp_net_init(struct net *net)
{
	struct proc_dir_entry *pde;
	int err;

	pde = proc_create("igmp", S_IRUGO, net->proc_net, &igmp_mc_seq_fops);
	if (!pde)
		goto out_igmp;
	pde = proc_create("mcfilter", S_IRUGO, net->proc_net,
			  &igmp_mcf_seq_fops);
	if (!pde)
		goto out_mcfilter;
	err = inet_ctl_sock_create(&net->ipv4.mc_autojoin_sk, AF_INET,
				   SOCK_DGRAM, 0, net);
	if (err < 0) {
		pr_err("Failed to initialize the IGMP autojoin socket (err %d)\n",
		       err);
		goto out_sock;
	}

	return 0;

out_sock:
	remove_proc_entry("mcfilter", net->proc_net);
out_mcfilter:
	remove_proc_entry("igmp", net->proc_net);
out_igmp:
	return -ENOMEM;
}

static void __net_exit igmp_net_exit(struct net *net)
{
	remove_proc_entry("mcfilter", net->proc_net);
	remove_proc_entry("igmp", net->proc_net);
	inet_ctl_sock_destroy(net->ipv4.mc_autojoin_sk);
}

static struct pernet_operations igmp_net_ops = {
	.init = igmp_net_init,
	.exit = igmp_net_exit,
};
#endif

static int igmp_netdev_event(struct notifier_block *this,
			     unsigned long event, void *ptr)
{
	struct net_device *dev = netdev_notifier_info_to_dev(ptr);
	struct in_device *in_dev;

	switch (event) {
	case NETDEV_RESEND_IGMP:
		in_dev = __in_dev_get_rtnl(dev);
		if (in_dev)
			ip_mc_rejoin_groups(in_dev);
		break;
	default:
		break;
	}
	return NOTIFY_DONE;
}

static struct notifier_block igmp_notifier = {
	.notifier_call = igmp_netdev_event,
};

int __init igmp_mc_init(void)
{
#if defined(CONFIG_PROC_FS)
	int err;

	err = register_pernet_subsys(&igmp_net_ops);
	if (err)
		return err;
	err = register_netdevice_notifier(&igmp_notifier);
	if (err)
		goto reg_notif_fail;
	return 0;

reg_notif_fail:
	unregister_pernet_subsys(&igmp_net_ops);
	return err;
#else
	return register_netdevice_notifier(&igmp_notifier);
#endif
}<|MERGE_RESOLUTION|>--- conflicted
+++ resolved
@@ -332,11 +332,7 @@
 		return htonl(INADDR_ANY);
 
 	for_ifa(in_dev) {
-<<<<<<< HEAD
-		if (inet_ifa_match(fl4->saddr, ifa))
-=======
 		if (fl4->saddr == ifa->ifa_local)
->>>>>>> 03a0dded
 			return fl4->saddr;
 	} endfor_ifa(in_dev);
 
@@ -390,15 +386,11 @@
 	pip->frag_off = htons(IP_DF);
 	pip->ttl      = 1;
 	pip->daddr    = fl4.daddr;
-<<<<<<< HEAD
-	pip->saddr    = igmpv3_get_srcaddr(dev, &fl4);
-=======
 
 	rcu_read_lock();
 	pip->saddr    = igmpv3_get_srcaddr(dev, &fl4);
 	rcu_read_unlock();
 
->>>>>>> 03a0dded
 	pip->protocol = IPPROTO_IGMP;
 	pip->tot_len  = 0;	/* filled in later */
 	ip_select_ident(net, skb, NULL);
