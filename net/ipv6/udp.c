--- conflicted
+++ resolved
@@ -53,11 +53,8 @@
 {
 	const struct in6_addr *sk_rcv_saddr6 = &inet6_sk(sk)->rcv_saddr;
 	const struct in6_addr *sk2_rcv_saddr6 = inet6_rcv_saddr(sk2);
-<<<<<<< HEAD
-=======
 	__be32 sk_rcv_saddr = inet_sk(sk)->rcv_saddr;
 	__be32 sk2_rcv_saddr = inet_rcv_saddr(sk2);
->>>>>>> 6574612f
 	int sk_ipv6only = ipv6_only_sock(sk);
 	int sk2_ipv6only = inet_v6_ipv6only(sk2);
 	int addr_type = ipv6_addr_type(sk_rcv_saddr6);
@@ -65,13 +62,9 @@
 
 	/* if both are mapped, treat as IPv4 */
 	if (addr_type == IPV6_ADDR_MAPPED && addr_type2 == IPV6_ADDR_MAPPED)
-<<<<<<< HEAD
-		return ipv4_rcv_saddr_equal(sk, sk2);
-=======
 		return (!sk2_ipv6only &&
 			(!sk_rcv_saddr || !sk2_rcv_saddr ||
 			  sk_rcv_saddr == sk2_rcv_saddr));
->>>>>>> 6574612f
 
 	if (addr_type2 == IPV6_ADDR_ANY &&
 	    !(sk2_ipv6only && addr_type == IPV6_ADDR_MAPPED))
