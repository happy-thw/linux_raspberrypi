--- conflicted
+++ resolved
@@ -2321,7 +2321,15 @@
 	help
 	  Framebuffer support for the JZ4740 SoC.
 
-<<<<<<< HEAD
+config FB_MXS
+	tristate "MXS LCD framebuffer support"
+	depends on FB && ARCH_MXS
+	select FB_CFB_FILLRECT
+	select FB_CFB_COPYAREA
+	select FB_CFB_IMAGEBLIT
+	help
+	  Framebuffer support for the MXS SoC.
+
 config FB_PUV3_UNIGFX
 	tristate "PKUnity v3 Unigfx framebuffer support"
 	depends on FB && UNICORE32 && ARCH_PUV3
@@ -2332,16 +2340,6 @@
 	help
 	  Choose this option if you want to use the Unigfx device as a
 	  framebuffer device. Without the support of PCI & AGP.
-=======
-config FB_MXS
-	tristate "MXS LCD framebuffer support"
-	depends on FB && ARCH_MXS
-	select FB_CFB_FILLRECT
-	select FB_CFB_COPYAREA
-	select FB_CFB_IMAGEBLIT
-	help
-	  Framebuffer support for the MXS SoC.
->>>>>>> 9ced9f03
 
 source "drivers/video/omap/Kconfig"
 source "drivers/video/omap2/Kconfig"
