/* Broadcom NetXtreme-C/E network driver.
 *
 * Copyright (c) 2017 Broadcom Limited
 *
 * This program is free software; you can redistribute it and/or modify
 * it under the terms of the GNU General Public License as published by
 * the Free Software Foundation.
 */

#include <linux/pci.h>
#include <linux/netdevice.h>
#include "bnxt_hsi.h"
#include "bnxt.h"
#include "bnxt_vfr.h"
#include "bnxt_devlink.h"

static const struct devlink_ops bnxt_dl_ops = {
#ifdef CONFIG_BNXT_SRIOV
	.eswitch_mode_set = bnxt_dl_eswitch_mode_set,
	.eswitch_mode_get = bnxt_dl_eswitch_mode_get,
#endif /* CONFIG_BNXT_SRIOV */
};

static const struct bnxt_dl_nvm_param nvm_params[] = {
	{DEVLINK_PARAM_GENERIC_ID_ENABLE_SRIOV, NVM_OFF_ENABLE_SRIOV,
	 BNXT_NVM_SHARED_CFG, 1},
};

static int bnxt_hwrm_nvm_req(struct bnxt *bp, u32 param_id, void *msg,
			     int msg_len, union devlink_param_value *val)
{
	struct hwrm_nvm_get_variable_input *req = msg;
	void *data_addr = NULL, *buf = NULL;
	struct bnxt_dl_nvm_param nvm_param;
	int bytesize, idx = 0, rc, i;
	dma_addr_t data_dma_addr;

	/* Get/Set NVM CFG parameter is supported only on PFs */
	if (BNXT_VF(bp))
		return -EPERM;

	for (i = 0; i < ARRAY_SIZE(nvm_params); i++) {
		if (nvm_params[i].id == param_id) {
			nvm_param = nvm_params[i];
			break;
		}
	}

<<<<<<< HEAD
=======
	if (i == ARRAY_SIZE(nvm_params))
		return -EOPNOTSUPP;

>>>>>>> f9885ef8
	if (nvm_param.dir_type == BNXT_NVM_PORT_CFG)
		idx = bp->pf.port_id;
	else if (nvm_param.dir_type == BNXT_NVM_FUNC_CFG)
		idx = bp->pf.fw_fid - BNXT_FIRST_PF_FID;

	bytesize = roundup(nvm_param.num_bits, BITS_PER_BYTE) / BITS_PER_BYTE;
	if (nvm_param.num_bits == 1)
		buf = &val->vbool;

	data_addr = dma_zalloc_coherent(&bp->pdev->dev, bytesize,
					&data_dma_addr, GFP_KERNEL);
	if (!data_addr)
		return -ENOMEM;

	req->dest_data_addr = cpu_to_le64(data_dma_addr);
	req->data_len = cpu_to_le16(nvm_param.num_bits);
	req->option_num = cpu_to_le16(nvm_param.offset);
	req->index_0 = cpu_to_le16(idx);
	if (idx)
		req->dimensions = cpu_to_le16(1);

	if (req->req_type == cpu_to_le16(HWRM_NVM_SET_VARIABLE))
		memcpy(data_addr, buf, bytesize);

	rc = hwrm_send_message(bp, msg, msg_len, HWRM_CMD_TIMEOUT);
	if (!rc && req->req_type == cpu_to_le16(HWRM_NVM_GET_VARIABLE))
		memcpy(buf, data_addr, bytesize);

	dma_free_coherent(&bp->pdev->dev, bytesize, data_addr, data_dma_addr);
	if (rc)
		return -EIO;
	return 0;
}

static int bnxt_dl_nvm_param_get(struct devlink *dl, u32 id,
				 struct devlink_param_gset_ctx *ctx)
{
	struct hwrm_nvm_get_variable_input req = {0};
	struct bnxt *bp = bnxt_get_bp_from_dl(dl);

	bnxt_hwrm_cmd_hdr_init(bp, &req, HWRM_NVM_GET_VARIABLE, -1, -1);
	return bnxt_hwrm_nvm_req(bp, id, &req, sizeof(req), &ctx->val);
}

static int bnxt_dl_nvm_param_set(struct devlink *dl, u32 id,
				 struct devlink_param_gset_ctx *ctx)
{
	struct hwrm_nvm_set_variable_input req = {0};
	struct bnxt *bp = bnxt_get_bp_from_dl(dl);

	bnxt_hwrm_cmd_hdr_init(bp, &req, HWRM_NVM_SET_VARIABLE, -1, -1);
	return bnxt_hwrm_nvm_req(bp, id, &req, sizeof(req), &ctx->val);
}

static const struct devlink_param bnxt_dl_params[] = {
	DEVLINK_PARAM_GENERIC(ENABLE_SRIOV,
			      BIT(DEVLINK_PARAM_CMODE_PERMANENT),
			      bnxt_dl_nvm_param_get, bnxt_dl_nvm_param_set,
			      NULL),
};

int bnxt_dl_register(struct bnxt *bp)
{
	struct devlink *dl;
	int rc;

	if (bp->hwrm_spec_code < 0x10600) {
		netdev_warn(bp->dev, "Firmware does not support NVM params");
		return -ENOTSUPP;
	}

	dl = devlink_alloc(&bnxt_dl_ops, sizeof(struct bnxt_dl));
	if (!dl) {
		netdev_warn(bp->dev, "devlink_alloc failed");
		return -ENOMEM;
	}

	bnxt_link_bp_to_dl(bp, dl);

	/* Add switchdev eswitch mode setting, if SRIOV supported */
	if (pci_find_ext_capability(bp->pdev, PCI_EXT_CAP_ID_SRIOV) &&
	    bp->hwrm_spec_code > 0x10803)
		bp->eswitch_mode = DEVLINK_ESWITCH_MODE_LEGACY;

	rc = devlink_register(dl, &bp->pdev->dev);
	if (rc) {
		netdev_warn(bp->dev, "devlink_register failed. rc=%d", rc);
		goto err_dl_free;
	}

	rc = devlink_params_register(dl, bnxt_dl_params,
				     ARRAY_SIZE(bnxt_dl_params));
	if (rc) {
		netdev_warn(bp->dev, "devlink_params_register failed. rc=%d",
			    rc);
		goto err_dl_unreg;
	}

	return 0;

err_dl_unreg:
	devlink_unregister(dl);
err_dl_free:
	bnxt_link_bp_to_dl(bp, NULL);
	devlink_free(dl);
	return rc;
}

void bnxt_dl_unregister(struct bnxt *bp)
{
	struct devlink *dl = bp->dl;

	if (!dl)
		return;

	devlink_params_unregister(dl, bnxt_dl_params,
				  ARRAY_SIZE(bnxt_dl_params));
	devlink_unregister(dl);
	devlink_free(dl);
}<|MERGE_RESOLUTION|>--- conflicted
+++ resolved
@@ -46,12 +46,9 @@
 		}
 	}
 
-<<<<<<< HEAD
-=======
 	if (i == ARRAY_SIZE(nvm_params))
 		return -EOPNOTSUPP;
 
->>>>>>> f9885ef8
 	if (nvm_param.dir_type == BNXT_NVM_PORT_CFG)
 		idx = bp->pf.port_id;
 	else if (nvm_param.dir_type == BNXT_NVM_FUNC_CFG)
