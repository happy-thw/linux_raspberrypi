--- conflicted
+++ resolved
@@ -659,12 +659,9 @@
 			PREPARE_DELAYED_WORK(&hub->init_work, hub_init_func2);
 			schedule_delayed_work(&hub->init_work,
 					msecs_to_jiffies(delay));
-<<<<<<< HEAD
-=======
 
 			/* Suppress autosuspend until init is done */
 			to_usb_interface(hub->intfdev)->pm_usage_cnt = 1;
->>>>>>> c07f62e5
 			return;		/* Continues at init2: below */
 		} else {
 			hub_power_on(hub, true);
