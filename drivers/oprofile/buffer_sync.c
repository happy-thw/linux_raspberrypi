/**
 * @file buffer_sync.c
 *
 * @remark Copyright 2002-2009 OProfile authors
 * @remark Read the file COPYING
 *
 * @author John Levon <levon@movementarian.org>
 * @author Barry Kasindorf
 * @author Robert Richter <robert.richter@amd.com>
 *
 * This is the core of the buffer management. Each
 * CPU buffer is processed and entered into the
 * global event buffer. Such processing is necessary
 * in several circumstances, mentioned below.
 *
 * The processing does the job of converting the
 * transitory EIP value into a persistent dentry/offset
 * value that the profiler can record at its leisure.
 *
 * See fs/dcookies.c for a description of the dentry/offset
 * objects.
 */

#include <linux/mm.h>
#include <linux/workqueue.h>
#include <linux/notifier.h>
#include <linux/dcookies.h>
#include <linux/profile.h>
#include <linux/module.h>
#include <linux/fs.h>
#include <linux/oprofile.h>
#include <linux/sched.h>

#include "oprofile_stats.h"
#include "event_buffer.h"
#include "cpu_buffer.h"
#include "buffer_sync.h"

static LIST_HEAD(dying_tasks);
static LIST_HEAD(dead_tasks);
static cpumask_var_t marked_cpus;
static DEFINE_SPINLOCK(task_mortuary);
static void process_task_mortuary(void);

/* Take ownership of the task struct and place it on the
 * list for processing. Only after two full buffer syncs
 * does the task eventually get freed, because by then
 * we are sure we will not reference it again.
 * Can be invoked from softirq via RCU callback due to
 * call_rcu() of the task struct, hence the _irqsave.
 */
static int
task_free_notify(struct notifier_block *self, unsigned long val, void *data)
{
	unsigned long flags;
	struct task_struct *task = data;
	spin_lock_irqsave(&task_mortuary, flags);
	list_add(&task->tasks, &dying_tasks);
	spin_unlock_irqrestore(&task_mortuary, flags);
	return NOTIFY_OK;
}


/* The task is on its way out. A sync of the buffer means we can catch
 * any remaining samples for this task.
 */
static int
task_exit_notify(struct notifier_block *self, unsigned long val, void *data)
{
	/* To avoid latency problems, we only process the current CPU,
	 * hoping that most samples for the task are on this CPU
	 */
	sync_buffer(raw_smp_processor_id());
	return 0;
}


/* The task is about to try a do_munmap(). We peek at what it's going to
 * do, and if it's an executable region, process the samples first, so
 * we don't lose any. This does not have to be exact, it's a QoI issue
 * only.
 */
static int
munmap_notify(struct notifier_block *self, unsigned long val, void *data)
{
	unsigned long addr = (unsigned long)data;
	struct mm_struct *mm = current->mm;
	struct vm_area_struct *mpnt;

	down_read(&mm->mmap_sem);

	mpnt = find_vma(mm, addr);
	if (mpnt && mpnt->vm_file && (mpnt->vm_flags & VM_EXEC)) {
		up_read(&mm->mmap_sem);
		/* To avoid latency problems, we only process the current CPU,
		 * hoping that most samples for the task are on this CPU
		 */
		sync_buffer(raw_smp_processor_id());
		return 0;
	}

	up_read(&mm->mmap_sem);
	return 0;
}


/* We need to be told about new modules so we don't attribute to a previously
 * loaded module, or drop the samples on the floor.
 */
static int
module_load_notify(struct notifier_block *self, unsigned long val, void *data)
{
#ifdef CONFIG_MODULES
	if (val != MODULE_STATE_COMING)
		return 0;

	/* FIXME: should we process all CPU buffers ? */
	mutex_lock(&buffer_mutex);
	add_event_entry(ESCAPE_CODE);
	add_event_entry(MODULE_LOADED_CODE);
	mutex_unlock(&buffer_mutex);
#endif
	return 0;
}


static struct notifier_block task_free_nb = {
	.notifier_call	= task_free_notify,
};

static struct notifier_block task_exit_nb = {
	.notifier_call	= task_exit_notify,
};

static struct notifier_block munmap_nb = {
	.notifier_call	= munmap_notify,
};

static struct notifier_block module_load_nb = {
	.notifier_call = module_load_notify,
};


static void end_sync(void)
{
	end_cpu_work();
	/* make sure we don't leak task structs */
	process_task_mortuary();
	process_task_mortuary();
}


int sync_start(void)
{
	int err;

	if (!alloc_cpumask_var(&marked_cpus, GFP_KERNEL))
		return -ENOMEM;
	cpumask_clear(marked_cpus);

	start_cpu_work();

	err = task_handoff_register(&task_free_nb);
	if (err)
		goto out1;
	err = profile_event_register(PROFILE_TASK_EXIT, &task_exit_nb);
	if (err)
		goto out2;
	err = profile_event_register(PROFILE_MUNMAP, &munmap_nb);
	if (err)
		goto out3;
	err = register_module_notifier(&module_load_nb);
	if (err)
		goto out4;

out:
	return err;
out4:
	profile_event_unregister(PROFILE_MUNMAP, &munmap_nb);
out3:
	profile_event_unregister(PROFILE_TASK_EXIT, &task_exit_nb);
out2:
	task_handoff_unregister(&task_free_nb);
out1:
	end_sync();
	free_cpumask_var(marked_cpus);
	goto out;
}


void sync_stop(void)
{
	unregister_module_notifier(&module_load_nb);
	profile_event_unregister(PROFILE_MUNMAP, &munmap_nb);
	profile_event_unregister(PROFILE_TASK_EXIT, &task_exit_nb);
	task_handoff_unregister(&task_free_nb);
	end_sync();
	free_cpumask_var(marked_cpus);
}


/* Optimisation. We can manage without taking the dcookie sem
 * because we cannot reach this code without at least one
 * dcookie user still being registered (namely, the reader
 * of the event buffer). */
static inline unsigned long fast_get_dcookie(struct path *path)
{
	unsigned long cookie;

	if (path->dentry->d_flags & DCACHE_COOKIE)
		return (unsigned long)path->dentry;
	get_dcookie(path, &cookie);
	return cookie;
}


/* Look up the dcookie for the task's first VM_EXECUTABLE mapping,
 * which corresponds loosely to "application name". This is
 * not strictly necessary but allows oprofile to associate
 * shared-library samples with particular applications
 */
static unsigned long get_exec_dcookie(struct mm_struct *mm)
{
	unsigned long cookie = NO_COOKIE;
	struct vm_area_struct *vma;

	if (!mm)
		goto out;

	for (vma = mm->mmap; vma; vma = vma->vm_next) {
		if (!vma->vm_file)
			continue;
		if (!(vma->vm_flags & VM_EXECUTABLE))
			continue;
		cookie = fast_get_dcookie(&vma->vm_file->f_path);
		break;
	}

out:
	return cookie;
}


/* Convert the EIP value of a sample into a persistent dentry/offset
 * pair that can then be added to the global event buffer. We make
 * sure to do this lookup before a mm->mmap modification happens so
 * we don't lose track.
 */
static unsigned long
lookup_dcookie(struct mm_struct *mm, unsigned long addr, off_t *offset)
{
	unsigned long cookie = NO_COOKIE;
	struct vm_area_struct *vma;

	for (vma = find_vma(mm, addr); vma; vma = vma->vm_next) {

		if (addr < vma->vm_start || addr >= vma->vm_end)
			continue;

		if (vma->vm_file) {
			cookie = fast_get_dcookie(&vma->vm_file->f_path);
			*offset = (vma->vm_pgoff << PAGE_SHIFT) + addr -
				vma->vm_start;
		} else {
			/* must be an anonymous map */
			*offset = addr;
		}

		break;
	}

	if (!vma)
		cookie = INVALID_COOKIE;

	return cookie;
}

static unsigned long last_cookie = INVALID_COOKIE;

static void add_cpu_switch(int i)
{
	add_event_entry(ESCAPE_CODE);
	add_event_entry(CPU_SWITCH_CODE);
	add_event_entry(i);
	last_cookie = INVALID_COOKIE;
}

static void add_kernel_ctx_switch(unsigned int in_kernel)
{
	add_event_entry(ESCAPE_CODE);
	if (in_kernel)
		add_event_entry(KERNEL_ENTER_SWITCH_CODE);
	else
		add_event_entry(KERNEL_EXIT_SWITCH_CODE);
}

static void
add_user_ctx_switch(struct task_struct const *task, unsigned long cookie)
{
	add_event_entry(ESCAPE_CODE);
	add_event_entry(CTX_SWITCH_CODE);
	add_event_entry(task->pid);
	add_event_entry(cookie);
	/* Another code for daemon back-compat */
	add_event_entry(ESCAPE_CODE);
	add_event_entry(CTX_TGID_CODE);
	add_event_entry(task->tgid);
}


static void add_cookie_switch(unsigned long cookie)
{
	add_event_entry(ESCAPE_CODE);
	add_event_entry(COOKIE_SWITCH_CODE);
	add_event_entry(cookie);
}


static void add_trace_begin(void)
{
	add_event_entry(ESCAPE_CODE);
	add_event_entry(TRACE_BEGIN_CODE);
}

static void add_data(struct op_entry *entry, struct mm_struct *mm)
{
	unsigned long code, pc, val;
	unsigned long cookie;
	off_t offset;

	if (!op_cpu_buffer_get_data(entry, &code))
		return;
	if (!op_cpu_buffer_get_data(entry, &pc))
		return;
	if (!op_cpu_buffer_get_size(entry))
		return;

	if (mm) {
		cookie = lookup_dcookie(mm, pc, &offset);

		if (cookie == NO_COOKIE)
			offset = pc;
		if (cookie == INVALID_COOKIE) {
			atomic_inc(&oprofile_stats.sample_lost_no_mapping);
			offset = pc;
		}
		if (cookie != last_cookie) {
			add_cookie_switch(cookie);
			last_cookie = cookie;
		}
	} else
		offset = pc;

	add_event_entry(ESCAPE_CODE);
	add_event_entry(code);
	add_event_entry(offset);	/* Offset from Dcookie */

	while (op_cpu_buffer_get_data(entry, &val))
		add_event_entry(val);
}

static inline void add_sample_entry(unsigned long offset, unsigned long event)
{
	add_event_entry(offset);
	add_event_entry(event);
}


/*
 * Add a sample to the global event buffer. If possible the
 * sample is converted into a persistent dentry/offset pair
 * for later lookup from userspace. Return 0 on failure.
 */
static int
add_sample(struct mm_struct *mm, struct op_sample *s, int in_kernel)
{
	unsigned long cookie;
	off_t offset;

	if (in_kernel) {
		add_sample_entry(s->eip, s->event);
		return 1;
	}

	/* add userspace sample */

	if (!mm) {
		atomic_inc(&oprofile_stats.sample_lost_no_mm);
		return 0;
	}

	cookie = lookup_dcookie(mm, s->eip, &offset);

	if (cookie == INVALID_COOKIE) {
		atomic_inc(&oprofile_stats.sample_lost_no_mapping);
		return 0;
	}

	if (cookie != last_cookie) {
		add_cookie_switch(cookie);
		last_cookie = cookie;
	}

	add_sample_entry(offset, s->event);

	return 1;
}


static void release_mm(struct mm_struct *mm)
{
	if (!mm)
		return;
	up_read(&mm->mmap_sem);
	mmput(mm);
}


static struct mm_struct *take_tasks_mm(struct task_struct *task)
{
	struct mm_struct *mm = get_task_mm(task);
	if (mm)
		down_read(&mm->mmap_sem);
	return mm;
}


static inline int is_code(unsigned long val)
{
	return val == ESCAPE_CODE;
}


/* Move tasks along towards death. Any tasks on dead_tasks
 * will definitely have no remaining references in any
 * CPU buffers at this point, because we use two lists,
 * and to have reached the list, it must have gone through
 * one full sync already.
 */
static void process_task_mortuary(void)
{
	unsigned long flags;
	LIST_HEAD(local_dead_tasks);
	struct task_struct *task;
	struct task_struct *ttask;

	spin_lock_irqsave(&task_mortuary, flags);

	list_splice_init(&dead_tasks, &local_dead_tasks);
	list_splice_init(&dying_tasks, &dead_tasks);

	spin_unlock_irqrestore(&task_mortuary, flags);

	list_for_each_entry_safe(task, ttask, &local_dead_tasks, tasks) {
		list_del(&task->tasks);
		free_task(task);
	}
}


static void mark_done(int cpu)
{
	int i;

	cpumask_set_cpu(cpu, marked_cpus);

	for_each_online_cpu(i) {
		if (!cpumask_test_cpu(i, marked_cpus))
			return;
	}

	/* All CPUs have been processed at least once,
	 * we can process the mortuary once
	 */
	process_task_mortuary();

	cpumask_clear(marked_cpus);
}


/* FIXME: this is not sufficient if we implement syscall barrier backtrace
 * traversal, the code switch to sb_sample_start at first kernel enter/exit
 * switch so we need a fifth state and some special handling in sync_buffer()
 */
typedef enum {
	sb_bt_ignore = -2,
	sb_buffer_start,
	sb_bt_start,
	sb_sample_start,
} sync_buffer_state;

/* Sync one of the CPU's buffers into the global event buffer.
 * Here we need to go through each batch of samples punctuated
 * by context switch notes, taking the task's mmap_sem and doing
 * lookup in task->mm->mmap to convert EIP into dcookie/offset
 * value.
 */
void sync_buffer(int cpu)
{
	struct mm_struct *mm = NULL;
	struct mm_struct *oldmm;
	unsigned long val;
	struct task_struct *new;
	unsigned long cookie = 0;
	int in_kernel = 1;
	sync_buffer_state state = sb_buffer_start;
	unsigned int i;
	unsigned long available;
	unsigned long flags;
	struct op_entry entry;
	struct op_sample *sample;

	mutex_lock(&buffer_mutex);

	add_cpu_switch(cpu);

	op_cpu_buffer_reset(cpu);
	available = op_cpu_buffer_entries(cpu);

	for (i = 0; i < available; ++i) {
		sample = op_cpu_buffer_read_entry(&entry, cpu);
		if (!sample)
			break;

		if (is_code(sample->eip)) {
			flags = sample->event;
			if (flags & TRACE_BEGIN) {
				state = sb_bt_start;
				add_trace_begin();
			}
			if (flags & KERNEL_CTX_SWITCH) {
				/* kernel/userspace switch */
				in_kernel = flags & IS_KERNEL;
				if (state == sb_buffer_start)
					state = sb_sample_start;
				add_kernel_ctx_switch(flags & IS_KERNEL);
			}
			if (flags & USER_CTX_SWITCH
			    && op_cpu_buffer_get_data(&entry, &val)) {
				/* userspace context switch */
				new = (struct task_struct *)val;
				oldmm = mm;
				release_mm(oldmm);
				mm = take_tasks_mm(new);
				if (mm != oldmm)
					cookie = get_exec_dcookie(mm);
				add_user_ctx_switch(new, cookie);
			}
			if (op_cpu_buffer_get_size(&entry))
				add_data(&entry, mm);
			continue;
		}

		if (state < sb_bt_start)
			/* ignore sample */
			continue;

		if (add_sample(mm, sample, in_kernel))
			continue;

		/* ignore backtraces if failed to add a sample */
		if (state == sb_bt_start) {
			state = sb_bt_ignore;
			atomic_inc(&oprofile_stats.bt_lost_no_mapping);
		}
	}
	release_mm(mm);

	mark_done(cpu);

	mutex_unlock(&buffer_mutex);
}

<<<<<<< HEAD
int __init buffer_sync_init(void)
{
	if (!alloc_cpumask_var(&marked_cpus, GFP_KERNEL))
		return -ENOMEM;

	cpumask_clear(marked_cpus);
		return 0;
}

void buffer_sync_cleanup(void)
{
	free_cpumask_var(marked_cpus);
}

=======
>>>>>>> 65fb0d23
/* The function can be used to add a buffer worth of data directly to
 * the kernel buffer. The buffer is assumed to be a circular buffer.
 * Take the entries from index start and end at index end, wrapping
 * at max_entries.
 */
void oprofile_put_buff(unsigned long *buf, unsigned int start,
		       unsigned int stop, unsigned int max)
{
	int i;

	i = start;

	mutex_lock(&buffer_mutex);
	while (i != stop) {
		add_event_entry(buf[i++]);

		if (i >= max)
			i = 0;
	}

	mutex_unlock(&buffer_mutex);
}
<|MERGE_RESOLUTION|>--- conflicted
+++ resolved
@@ -571,23 +571,6 @@
 	mutex_unlock(&buffer_mutex);
 }
 
-<<<<<<< HEAD
-int __init buffer_sync_init(void)
-{
-	if (!alloc_cpumask_var(&marked_cpus, GFP_KERNEL))
-		return -ENOMEM;
-
-	cpumask_clear(marked_cpus);
-		return 0;
-}
-
-void buffer_sync_cleanup(void)
-{
-	free_cpumask_var(marked_cpus);
-}
-
-=======
->>>>>>> 65fb0d23
 /* The function can be used to add a buffer worth of data directly to
  * the kernel buffer. The buffer is assumed to be a circular buffer.
  * Take the entries from index start and end at index end, wrapping
