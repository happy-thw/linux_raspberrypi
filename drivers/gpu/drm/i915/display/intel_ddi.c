/*
 * Copyright © 2012 Intel Corporation
 *
 * Permission is hereby granted, free of charge, to any person obtaining a
 * copy of this software and associated documentation files (the "Software"),
 * to deal in the Software without restriction, including without limitation
 * the rights to use, copy, modify, merge, publish, distribute, sublicense,
 * and/or sell copies of the Software, and to permit persons to whom the
 * Software is furnished to do so, subject to the following conditions:
 *
 * The above copyright notice and this permission notice (including the next
 * paragraph) shall be included in all copies or substantial portions of the
 * Software.
 *
 * THE SOFTWARE IS PROVIDED "AS IS", WITHOUT WARRANTY OF ANY KIND, EXPRESS OR
 * IMPLIED, INCLUDING BUT NOT LIMITED TO THE WARRANTIES OF MERCHANTABILITY,
 * FITNESS FOR A PARTICULAR PURPOSE AND NONINFRINGEMENT.  IN NO EVENT SHALL
 * THE AUTHORS OR COPYRIGHT HOLDERS BE LIABLE FOR ANY CLAIM, DAMAGES OR OTHER
 * LIABILITY, WHETHER IN AN ACTION OF CONTRACT, TORT OR OTHERWISE, ARISING
 * FROM, OUT OF OR IN CONNECTION WITH THE SOFTWARE OR THE USE OR OTHER DEALINGS
 * IN THE SOFTWARE.
 *
 * Authors:
 *    Eugeni Dodonov <eugeni.dodonov@intel.com>
 *
 */

#include <linux/string_helpers.h>

#include <drm/display/drm_scdc_helper.h>
#include <drm/drm_privacy_screen_consumer.h>

#include "i915_drv.h"
#include "i915_reg.h"
#include "intel_audio.h"
#include "intel_audio_regs.h"
#include "intel_backlight.h"
#include "intel_combo_phy.h"
#include "intel_combo_phy_regs.h"
#include "intel_connector.h"
#include "intel_crtc.h"
#include "intel_cx0_phy.h"
#include "intel_cx0_phy_regs.h"
#include "intel_ddi.h"
#include "intel_ddi_buf_trans.h"
#include "intel_de.h"
#include "intel_display_power.h"
#include "intel_display_types.h"
#include "intel_dkl_phy.h"
#include "intel_dkl_phy_regs.h"
#include "intel_dp.h"
#include "intel_dp_aux.h"
#include "intel_dp_link_training.h"
#include "intel_dp_mst.h"
#include "intel_dpio_phy.h"
#include "intel_dsi.h"
#include "intel_fdi.h"
#include "intel_fifo_underrun.h"
#include "intel_gmbus.h"
#include "intel_hdcp.h"
#include "intel_hdmi.h"
#include "intel_hotplug.h"
#include "intel_hti.h"
#include "intel_lspcon.h"
#include "intel_mg_phy_regs.h"
#include "intel_modeset_lock.h"
#include "intel_pps.h"
#include "intel_psr.h"
#include "intel_quirks.h"
#include "intel_snps_phy.h"
#include "intel_tc.h"
#include "intel_vdsc.h"
#include "intel_vdsc_regs.h"
#include "skl_scaler.h"
#include "skl_universal_plane.h"

static const u8 index_to_dp_signal_levels[] = {
	[0] = DP_TRAIN_VOLTAGE_SWING_LEVEL_0 | DP_TRAIN_PRE_EMPH_LEVEL_0,
	[1] = DP_TRAIN_VOLTAGE_SWING_LEVEL_0 | DP_TRAIN_PRE_EMPH_LEVEL_1,
	[2] = DP_TRAIN_VOLTAGE_SWING_LEVEL_0 | DP_TRAIN_PRE_EMPH_LEVEL_2,
	[3] = DP_TRAIN_VOLTAGE_SWING_LEVEL_0 | DP_TRAIN_PRE_EMPH_LEVEL_3,
	[4] = DP_TRAIN_VOLTAGE_SWING_LEVEL_1 | DP_TRAIN_PRE_EMPH_LEVEL_0,
	[5] = DP_TRAIN_VOLTAGE_SWING_LEVEL_1 | DP_TRAIN_PRE_EMPH_LEVEL_1,
	[6] = DP_TRAIN_VOLTAGE_SWING_LEVEL_1 | DP_TRAIN_PRE_EMPH_LEVEL_2,
	[7] = DP_TRAIN_VOLTAGE_SWING_LEVEL_2 | DP_TRAIN_PRE_EMPH_LEVEL_0,
	[8] = DP_TRAIN_VOLTAGE_SWING_LEVEL_2 | DP_TRAIN_PRE_EMPH_LEVEL_1,
	[9] = DP_TRAIN_VOLTAGE_SWING_LEVEL_3 | DP_TRAIN_PRE_EMPH_LEVEL_0,
};

static int intel_ddi_hdmi_level(struct intel_encoder *encoder,
				const struct intel_ddi_buf_trans *trans)
{
	int level;

	level = intel_bios_hdmi_level_shift(encoder->devdata);
	if (level < 0)
		level = trans->hdmi_default_entry;

	return level;
}

static bool has_buf_trans_select(struct drm_i915_private *i915)
{
	return DISPLAY_VER(i915) < 10 && !IS_BROXTON(i915);
}

static bool has_iboost(struct drm_i915_private *i915)
{
	return DISPLAY_VER(i915) == 9 && !IS_BROXTON(i915);
}

/*
 * Starting with Haswell, DDI port buffers must be programmed with correct
 * values in advance. This function programs the correct values for
 * DP/eDP/FDI use cases.
 */
void hsw_prepare_dp_ddi_buffers(struct intel_encoder *encoder,
				const struct intel_crtc_state *crtc_state)
{
	struct drm_i915_private *dev_priv = to_i915(encoder->base.dev);
	u32 iboost_bit = 0;
	int i, n_entries;
	enum port port = encoder->port;
	const struct intel_ddi_buf_trans *trans;

	trans = encoder->get_buf_trans(encoder, crtc_state, &n_entries);
	if (drm_WARN_ON_ONCE(&dev_priv->drm, !trans))
		return;

	/* If we're boosting the current, set bit 31 of trans1 */
	if (has_iboost(dev_priv) &&
	    intel_bios_dp_boost_level(encoder->devdata))
		iboost_bit = DDI_BUF_BALANCE_LEG_ENABLE;

	for (i = 0; i < n_entries; i++) {
		intel_de_write(dev_priv, DDI_BUF_TRANS_LO(port, i),
			       trans->entries[i].hsw.trans1 | iboost_bit);
		intel_de_write(dev_priv, DDI_BUF_TRANS_HI(port, i),
			       trans->entries[i].hsw.trans2);
	}
}

/*
 * Starting with Haswell, DDI port buffers must be programmed with correct
 * values in advance. This function programs the correct values for
 * HDMI/DVI use cases.
 */
static void hsw_prepare_hdmi_ddi_buffers(struct intel_encoder *encoder,
					 const struct intel_crtc_state *crtc_state)
{
	struct drm_i915_private *dev_priv = to_i915(encoder->base.dev);
	int level = intel_ddi_level(encoder, crtc_state, 0);
	u32 iboost_bit = 0;
	int n_entries;
	enum port port = encoder->port;
	const struct intel_ddi_buf_trans *trans;

	trans = encoder->get_buf_trans(encoder, crtc_state, &n_entries);
	if (drm_WARN_ON_ONCE(&dev_priv->drm, !trans))
		return;

	/* If we're boosting the current, set bit 31 of trans1 */
	if (has_iboost(dev_priv) &&
	    intel_bios_hdmi_boost_level(encoder->devdata))
		iboost_bit = DDI_BUF_BALANCE_LEG_ENABLE;

	/* Entry 9 is for HDMI: */
	intel_de_write(dev_priv, DDI_BUF_TRANS_LO(port, 9),
		       trans->entries[level].hsw.trans1 | iboost_bit);
	intel_de_write(dev_priv, DDI_BUF_TRANS_HI(port, 9),
		       trans->entries[level].hsw.trans2);
}

static void mtl_wait_ddi_buf_idle(struct drm_i915_private *i915, enum port port)
{
	int ret;

	/* FIXME: find out why Bspec's 100us timeout is too short */
	ret = wait_for_us((intel_de_read(i915, XELPDP_PORT_BUF_CTL1(port)) &
			   XELPDP_PORT_BUF_PHY_IDLE), 10000);
	if (ret)
		drm_err(&i915->drm, "Timeout waiting for DDI BUF %c to get idle\n",
			port_name(port));
}

void intel_wait_ddi_buf_idle(struct drm_i915_private *dev_priv,
			     enum port port)
{
	if (IS_BROXTON(dev_priv)) {
		udelay(16);
		return;
	}

	if (wait_for_us((intel_de_read(dev_priv, DDI_BUF_CTL(port)) &
			 DDI_BUF_IS_IDLE), 8))
		drm_err(&dev_priv->drm, "Timeout waiting for DDI BUF %c to get idle\n",
			port_name(port));
}

static void intel_wait_ddi_buf_active(struct drm_i915_private *dev_priv,
				      enum port port)
{
	enum phy phy = intel_port_to_phy(dev_priv, port);
	int timeout_us;
	int ret;

	/* Wait > 518 usecs for DDI_BUF_CTL to be non idle */
	if (DISPLAY_VER(dev_priv) < 10) {
		usleep_range(518, 1000);
		return;
	}

	if (DISPLAY_VER(dev_priv) >= 14) {
		timeout_us = 10000;
	} else if (IS_DG2(dev_priv)) {
		timeout_us = 1200;
	} else if (DISPLAY_VER(dev_priv) >= 12) {
		if (intel_phy_is_tc(dev_priv, phy))
			timeout_us = 3000;
		else
			timeout_us = 1000;
	} else {
		timeout_us = 500;
	}

	if (DISPLAY_VER(dev_priv) >= 14)
		ret = _wait_for(!(intel_de_read(dev_priv, XELPDP_PORT_BUF_CTL1(port)) & XELPDP_PORT_BUF_PHY_IDLE),
				timeout_us, 10, 10);
	else
		ret = _wait_for(!(intel_de_read(dev_priv, DDI_BUF_CTL(port)) & DDI_BUF_IS_IDLE),
				timeout_us, 10, 10);

	if (ret)
		drm_err(&dev_priv->drm, "Timeout waiting for DDI BUF %c to get active\n",
			port_name(port));
}

static u32 hsw_pll_to_ddi_pll_sel(const struct intel_shared_dpll *pll)
{
	switch (pll->info->id) {
	case DPLL_ID_WRPLL1:
		return PORT_CLK_SEL_WRPLL1;
	case DPLL_ID_WRPLL2:
		return PORT_CLK_SEL_WRPLL2;
	case DPLL_ID_SPLL:
		return PORT_CLK_SEL_SPLL;
	case DPLL_ID_LCPLL_810:
		return PORT_CLK_SEL_LCPLL_810;
	case DPLL_ID_LCPLL_1350:
		return PORT_CLK_SEL_LCPLL_1350;
	case DPLL_ID_LCPLL_2700:
		return PORT_CLK_SEL_LCPLL_2700;
	default:
		MISSING_CASE(pll->info->id);
		return PORT_CLK_SEL_NONE;
	}
}

static u32 icl_pll_to_ddi_clk_sel(struct intel_encoder *encoder,
				  const struct intel_crtc_state *crtc_state)
{
	const struct intel_shared_dpll *pll = crtc_state->shared_dpll;
	int clock = crtc_state->port_clock;
	const enum intel_dpll_id id = pll->info->id;

	switch (id) {
	default:
		/*
		 * DPLL_ID_ICL_DPLL0 and DPLL_ID_ICL_DPLL1 should not be used
		 * here, so do warn if this get passed in
		 */
		MISSING_CASE(id);
		return DDI_CLK_SEL_NONE;
	case DPLL_ID_ICL_TBTPLL:
		switch (clock) {
		case 162000:
			return DDI_CLK_SEL_TBT_162;
		case 270000:
			return DDI_CLK_SEL_TBT_270;
		case 540000:
			return DDI_CLK_SEL_TBT_540;
		case 810000:
			return DDI_CLK_SEL_TBT_810;
		default:
			MISSING_CASE(clock);
			return DDI_CLK_SEL_NONE;
		}
	case DPLL_ID_ICL_MGPLL1:
	case DPLL_ID_ICL_MGPLL2:
	case DPLL_ID_ICL_MGPLL3:
	case DPLL_ID_ICL_MGPLL4:
	case DPLL_ID_TGL_MGPLL5:
	case DPLL_ID_TGL_MGPLL6:
		return DDI_CLK_SEL_MG;
	}
}

static u32 ddi_buf_phy_link_rate(int port_clock)
{
	switch (port_clock) {
	case 162000:
		return DDI_BUF_PHY_LINK_RATE(0);
	case 216000:
		return DDI_BUF_PHY_LINK_RATE(4);
	case 243000:
		return DDI_BUF_PHY_LINK_RATE(5);
	case 270000:
		return DDI_BUF_PHY_LINK_RATE(1);
	case 324000:
		return DDI_BUF_PHY_LINK_RATE(6);
	case 432000:
		return DDI_BUF_PHY_LINK_RATE(7);
	case 540000:
		return DDI_BUF_PHY_LINK_RATE(2);
	case 810000:
		return DDI_BUF_PHY_LINK_RATE(3);
	default:
		MISSING_CASE(port_clock);
		return DDI_BUF_PHY_LINK_RATE(0);
	}
}

static void intel_ddi_init_dp_buf_reg(struct intel_encoder *encoder,
				      const struct intel_crtc_state *crtc_state)
{
	struct drm_i915_private *i915 = to_i915(encoder->base.dev);
	struct intel_dp *intel_dp = enc_to_intel_dp(encoder);
	struct intel_digital_port *dig_port = enc_to_dig_port(encoder);
	enum phy phy = intel_port_to_phy(i915, encoder->port);

	/* DDI_BUF_CTL_ENABLE will be set by intel_ddi_prepare_link_retrain() later */
	intel_dp->DP = dig_port->saved_port_bits |
		DDI_PORT_WIDTH(crtc_state->lane_count) |
		DDI_BUF_TRANS_SELECT(0);

	if (DISPLAY_VER(i915) >= 14) {
		if (intel_dp_is_uhbr(crtc_state))
			intel_dp->DP |= DDI_BUF_PORT_DATA_40BIT;
		else
			intel_dp->DP |= DDI_BUF_PORT_DATA_10BIT;
	}

	if (IS_ALDERLAKE_P(i915) && intel_phy_is_tc(i915, phy)) {
		intel_dp->DP |= ddi_buf_phy_link_rate(crtc_state->port_clock);
		if (!intel_tc_port_in_tbt_alt_mode(dig_port))
			intel_dp->DP |= DDI_BUF_CTL_TC_PHY_OWNERSHIP;
	}
}

static int icl_calc_tbt_pll_link(struct drm_i915_private *dev_priv,
				 enum port port)
{
	u32 val = intel_de_read(dev_priv, DDI_CLK_SEL(port)) & DDI_CLK_SEL_MASK;

	switch (val) {
	case DDI_CLK_SEL_NONE:
		return 0;
	case DDI_CLK_SEL_TBT_162:
		return 162000;
	case DDI_CLK_SEL_TBT_270:
		return 270000;
	case DDI_CLK_SEL_TBT_540:
		return 540000;
	case DDI_CLK_SEL_TBT_810:
		return 810000;
	default:
		MISSING_CASE(val);
		return 0;
	}
}

static void ddi_dotclock_get(struct intel_crtc_state *pipe_config)
{
	/* CRT dotclock is determined via other means */
	if (pipe_config->has_pch_encoder)
		return;

	pipe_config->hw.adjusted_mode.crtc_clock =
		intel_crtc_dotclock(pipe_config);
}

void intel_ddi_set_dp_msa(const struct intel_crtc_state *crtc_state,
			  const struct drm_connector_state *conn_state)
{
	struct intel_crtc *crtc = to_intel_crtc(crtc_state->uapi.crtc);
	struct drm_i915_private *dev_priv = to_i915(crtc->base.dev);
	enum transcoder cpu_transcoder = crtc_state->cpu_transcoder;
	u32 temp;

	if (!intel_crtc_has_dp_encoder(crtc_state))
		return;

	drm_WARN_ON(&dev_priv->drm, transcoder_is_dsi(cpu_transcoder));

	temp = DP_MSA_MISC_SYNC_CLOCK;

	switch (crtc_state->pipe_bpp) {
	case 18:
		temp |= DP_MSA_MISC_6_BPC;
		break;
	case 24:
		temp |= DP_MSA_MISC_8_BPC;
		break;
	case 30:
		temp |= DP_MSA_MISC_10_BPC;
		break;
	case 36:
		temp |= DP_MSA_MISC_12_BPC;
		break;
	default:
		MISSING_CASE(crtc_state->pipe_bpp);
		break;
	}

	/* nonsense combination */
	drm_WARN_ON(&dev_priv->drm, crtc_state->limited_color_range &&
		    crtc_state->output_format != INTEL_OUTPUT_FORMAT_RGB);

	if (crtc_state->limited_color_range)
		temp |= DP_MSA_MISC_COLOR_CEA_RGB;

	/*
	 * As per DP 1.2 spec section 2.3.4.3 while sending
	 * YCBCR 444 signals we should program MSA MISC1/0 fields with
	 * colorspace information.
	 */
	if (crtc_state->output_format == INTEL_OUTPUT_FORMAT_YCBCR444)
		temp |= DP_MSA_MISC_COLOR_YCBCR_444_BT709;

	/*
	 * As per DP 1.4a spec section 2.2.4.3 [MSA Field for Indication
	 * of Color Encoding Format and Content Color Gamut] while sending
	 * YCBCR 420, HDR BT.2020 signals we should program MSA MISC1 fields
	 * which indicate VSC SDP for the Pixel Encoding/Colorimetry Format.
	 */
	if (intel_dp_needs_vsc_sdp(crtc_state, conn_state))
		temp |= DP_MSA_MISC_COLOR_VSC_SDP;

	intel_de_write(dev_priv, TRANS_MSA_MISC(cpu_transcoder), temp);
}

static u32 bdw_trans_port_sync_master_select(enum transcoder master_transcoder)
{
	if (master_transcoder == TRANSCODER_EDP)
		return 0;
	else
		return master_transcoder + 1;
}

static void
intel_ddi_config_transcoder_dp2(struct intel_encoder *encoder,
				const struct intel_crtc_state *crtc_state)
{
	struct drm_i915_private *i915 = to_i915(encoder->base.dev);
	enum transcoder cpu_transcoder = crtc_state->cpu_transcoder;
	u32 val = 0;

	if (intel_dp_is_uhbr(crtc_state))
		val = TRANS_DP2_128B132B_CHANNEL_CODING;

	intel_de_write(i915, TRANS_DP2_CTL(cpu_transcoder), val);
}

/*
 * Returns the TRANS_DDI_FUNC_CTL value based on CRTC state.
 *
 * Only intended to be used by intel_ddi_enable_transcoder_func() and
 * intel_ddi_config_transcoder_func().
 */
static u32
intel_ddi_transcoder_func_reg_val_get(struct intel_encoder *encoder,
				      const struct intel_crtc_state *crtc_state)
{
	struct intel_crtc *crtc = to_intel_crtc(crtc_state->uapi.crtc);
	struct drm_i915_private *dev_priv = to_i915(crtc->base.dev);
	enum pipe pipe = crtc->pipe;
	enum transcoder cpu_transcoder = crtc_state->cpu_transcoder;
	enum port port = encoder->port;
	u32 temp;

	/* Enable TRANS_DDI_FUNC_CTL for the pipe to work in HDMI mode */
	temp = TRANS_DDI_FUNC_ENABLE;
	if (DISPLAY_VER(dev_priv) >= 12)
		temp |= TGL_TRANS_DDI_SELECT_PORT(port);
	else
		temp |= TRANS_DDI_SELECT_PORT(port);

	switch (crtc_state->pipe_bpp) {
	default:
		MISSING_CASE(crtc_state->pipe_bpp);
		fallthrough;
	case 18:
		temp |= TRANS_DDI_BPC_6;
		break;
	case 24:
		temp |= TRANS_DDI_BPC_8;
		break;
	case 30:
		temp |= TRANS_DDI_BPC_10;
		break;
	case 36:
		temp |= TRANS_DDI_BPC_12;
		break;
	}

	if (crtc_state->hw.adjusted_mode.flags & DRM_MODE_FLAG_PVSYNC)
		temp |= TRANS_DDI_PVSYNC;
	if (crtc_state->hw.adjusted_mode.flags & DRM_MODE_FLAG_PHSYNC)
		temp |= TRANS_DDI_PHSYNC;

	if (cpu_transcoder == TRANSCODER_EDP) {
		switch (pipe) {
		default:
			MISSING_CASE(pipe);
			fallthrough;
		case PIPE_A:
			/* On Haswell, can only use the always-on power well for
			 * eDP when not using the panel fitter, and when not
			 * using motion blur mitigation (which we don't
			 * support). */
			if (crtc_state->pch_pfit.force_thru)
				temp |= TRANS_DDI_EDP_INPUT_A_ONOFF;
			else
				temp |= TRANS_DDI_EDP_INPUT_A_ON;
			break;
		case PIPE_B:
			temp |= TRANS_DDI_EDP_INPUT_B_ONOFF;
			break;
		case PIPE_C:
			temp |= TRANS_DDI_EDP_INPUT_C_ONOFF;
			break;
		}
	}

	if (intel_crtc_has_type(crtc_state, INTEL_OUTPUT_HDMI)) {
		if (crtc_state->has_hdmi_sink)
			temp |= TRANS_DDI_MODE_SELECT_HDMI;
		else
			temp |= TRANS_DDI_MODE_SELECT_DVI;

		if (crtc_state->hdmi_scrambling)
			temp |= TRANS_DDI_HDMI_SCRAMBLING;
		if (crtc_state->hdmi_high_tmds_clock_ratio)
			temp |= TRANS_DDI_HIGH_TMDS_CHAR_RATE;
		if (DISPLAY_VER(dev_priv) >= 14)
			temp |= TRANS_DDI_PORT_WIDTH(crtc_state->lane_count);
	} else if (intel_crtc_has_type(crtc_state, INTEL_OUTPUT_ANALOG)) {
		temp |= TRANS_DDI_MODE_SELECT_FDI_OR_128B132B;
		temp |= (crtc_state->fdi_lanes - 1) << 1;
	} else if (intel_crtc_has_type(crtc_state, INTEL_OUTPUT_DP_MST)) {
		if (intel_dp_is_uhbr(crtc_state))
			temp |= TRANS_DDI_MODE_SELECT_FDI_OR_128B132B;
		else
			temp |= TRANS_DDI_MODE_SELECT_DP_MST;
		temp |= DDI_PORT_WIDTH(crtc_state->lane_count);

		if (DISPLAY_VER(dev_priv) >= 12) {
			enum transcoder master;

			master = crtc_state->mst_master_transcoder;
			drm_WARN_ON(&dev_priv->drm,
				    master == INVALID_TRANSCODER);
			temp |= TRANS_DDI_MST_TRANSPORT_SELECT(master);
		}
	} else {
		temp |= TRANS_DDI_MODE_SELECT_DP_SST;
		temp |= DDI_PORT_WIDTH(crtc_state->lane_count);
	}

	if (IS_DISPLAY_VER(dev_priv, 8, 10) &&
	    crtc_state->master_transcoder != INVALID_TRANSCODER) {
		u8 master_select =
			bdw_trans_port_sync_master_select(crtc_state->master_transcoder);

		temp |= TRANS_DDI_PORT_SYNC_ENABLE |
			TRANS_DDI_PORT_SYNC_MASTER_SELECT(master_select);
	}

	return temp;
}

void intel_ddi_enable_transcoder_func(struct intel_encoder *encoder,
				      const struct intel_crtc_state *crtc_state)
{
	struct intel_crtc *crtc = to_intel_crtc(crtc_state->uapi.crtc);
	struct drm_i915_private *dev_priv = to_i915(crtc->base.dev);
	enum transcoder cpu_transcoder = crtc_state->cpu_transcoder;

	if (DISPLAY_VER(dev_priv) >= 11) {
		enum transcoder master_transcoder = crtc_state->master_transcoder;
		u32 ctl2 = 0;

		if (master_transcoder != INVALID_TRANSCODER) {
			u8 master_select =
				bdw_trans_port_sync_master_select(master_transcoder);

			ctl2 |= PORT_SYNC_MODE_ENABLE |
				PORT_SYNC_MODE_MASTER_SELECT(master_select);
		}

		intel_de_write(dev_priv,
			       TRANS_DDI_FUNC_CTL2(cpu_transcoder), ctl2);
	}

	intel_de_write(dev_priv, TRANS_DDI_FUNC_CTL(cpu_transcoder),
		       intel_ddi_transcoder_func_reg_val_get(encoder,
							     crtc_state));
}

/*
 * Same as intel_ddi_enable_transcoder_func(), but it does not set the enable
 * bit.
 */
static void
intel_ddi_config_transcoder_func(struct intel_encoder *encoder,
				 const struct intel_crtc_state *crtc_state)
{
	struct intel_crtc *crtc = to_intel_crtc(crtc_state->uapi.crtc);
	struct drm_i915_private *dev_priv = to_i915(crtc->base.dev);
	enum transcoder cpu_transcoder = crtc_state->cpu_transcoder;
	u32 ctl;

	ctl = intel_ddi_transcoder_func_reg_val_get(encoder, crtc_state);
	ctl &= ~TRANS_DDI_FUNC_ENABLE;
	intel_de_write(dev_priv, TRANS_DDI_FUNC_CTL(cpu_transcoder), ctl);
}

void intel_ddi_disable_transcoder_func(const struct intel_crtc_state *crtc_state)
{
	struct intel_crtc *crtc = to_intel_crtc(crtc_state->uapi.crtc);
	struct drm_i915_private *dev_priv = to_i915(crtc->base.dev);
	enum transcoder cpu_transcoder = crtc_state->cpu_transcoder;
	u32 ctl;

	if (DISPLAY_VER(dev_priv) >= 11)
		intel_de_write(dev_priv,
			       TRANS_DDI_FUNC_CTL2(cpu_transcoder), 0);

	ctl = intel_de_read(dev_priv, TRANS_DDI_FUNC_CTL(cpu_transcoder));

	drm_WARN_ON(crtc->base.dev, ctl & TRANS_DDI_HDCP_SIGNALLING);

	ctl &= ~TRANS_DDI_FUNC_ENABLE;

	if (IS_DISPLAY_VER(dev_priv, 8, 10))
		ctl &= ~(TRANS_DDI_PORT_SYNC_ENABLE |
			 TRANS_DDI_PORT_SYNC_MASTER_SELECT_MASK);

	if (DISPLAY_VER(dev_priv) >= 12) {
		if (!intel_dp_mst_is_master_trans(crtc_state)) {
			ctl &= ~(TGL_TRANS_DDI_PORT_MASK |
				 TRANS_DDI_MODE_SELECT_MASK);
		}
	} else {
		ctl &= ~(TRANS_DDI_PORT_MASK | TRANS_DDI_MODE_SELECT_MASK);
	}

	intel_de_write(dev_priv, TRANS_DDI_FUNC_CTL(cpu_transcoder), ctl);

	if (intel_has_quirk(dev_priv, QUIRK_INCREASE_DDI_DISABLED_TIME) &&
	    intel_crtc_has_type(crtc_state, INTEL_OUTPUT_HDMI)) {
		drm_dbg_kms(&dev_priv->drm,
			    "Quirk Increase DDI disabled time\n");
		/* Quirk time at 100ms for reliable operation */
		msleep(100);
	}
}

int intel_ddi_toggle_hdcp_bits(struct intel_encoder *intel_encoder,
			       enum transcoder cpu_transcoder,
			       bool enable, u32 hdcp_mask)
{
	struct drm_device *dev = intel_encoder->base.dev;
	struct drm_i915_private *dev_priv = to_i915(dev);
	intel_wakeref_t wakeref;
	int ret = 0;

	wakeref = intel_display_power_get_if_enabled(dev_priv,
						     intel_encoder->power_domain);
	if (drm_WARN_ON(dev, !wakeref))
		return -ENXIO;

	intel_de_rmw(dev_priv, TRANS_DDI_FUNC_CTL(cpu_transcoder),
		     hdcp_mask, enable ? hdcp_mask : 0);
	intel_display_power_put(dev_priv, intel_encoder->power_domain, wakeref);
	return ret;
}

bool intel_ddi_connector_get_hw_state(struct intel_connector *intel_connector)
{
	struct drm_device *dev = intel_connector->base.dev;
	struct drm_i915_private *dev_priv = to_i915(dev);
	struct intel_encoder *encoder = intel_attached_encoder(intel_connector);
	int type = intel_connector->base.connector_type;
	enum port port = encoder->port;
	enum transcoder cpu_transcoder;
	intel_wakeref_t wakeref;
	enum pipe pipe = 0;
	u32 tmp;
	bool ret;

	wakeref = intel_display_power_get_if_enabled(dev_priv,
						     encoder->power_domain);
	if (!wakeref)
		return false;

	if (!encoder->get_hw_state(encoder, &pipe)) {
		ret = false;
		goto out;
	}

	if (HAS_TRANSCODER(dev_priv, TRANSCODER_EDP) && port == PORT_A)
		cpu_transcoder = TRANSCODER_EDP;
	else
		cpu_transcoder = (enum transcoder) pipe;

	tmp = intel_de_read(dev_priv, TRANS_DDI_FUNC_CTL(cpu_transcoder));

	switch (tmp & TRANS_DDI_MODE_SELECT_MASK) {
	case TRANS_DDI_MODE_SELECT_HDMI:
	case TRANS_DDI_MODE_SELECT_DVI:
		ret = type == DRM_MODE_CONNECTOR_HDMIA;
		break;

	case TRANS_DDI_MODE_SELECT_DP_SST:
		ret = type == DRM_MODE_CONNECTOR_eDP ||
		      type == DRM_MODE_CONNECTOR_DisplayPort;
		break;

	case TRANS_DDI_MODE_SELECT_DP_MST:
		/* if the transcoder is in MST state then
		 * connector isn't connected */
		ret = false;
		break;

	case TRANS_DDI_MODE_SELECT_FDI_OR_128B132B:
		if (HAS_DP20(dev_priv))
			/* 128b/132b */
			ret = false;
		else
			/* FDI */
			ret = type == DRM_MODE_CONNECTOR_VGA;
		break;

	default:
		ret = false;
		break;
	}

out:
	intel_display_power_put(dev_priv, encoder->power_domain, wakeref);

	return ret;
}

static void intel_ddi_get_encoder_pipes(struct intel_encoder *encoder,
					u8 *pipe_mask, bool *is_dp_mst)
{
	struct drm_device *dev = encoder->base.dev;
	struct drm_i915_private *dev_priv = to_i915(dev);
	enum port port = encoder->port;
	intel_wakeref_t wakeref;
	enum pipe p;
	u32 tmp;
	u8 mst_pipe_mask;

	*pipe_mask = 0;
	*is_dp_mst = false;

	wakeref = intel_display_power_get_if_enabled(dev_priv,
						     encoder->power_domain);
	if (!wakeref)
		return;

	tmp = intel_de_read(dev_priv, DDI_BUF_CTL(port));
	if (!(tmp & DDI_BUF_CTL_ENABLE))
		goto out;

	if (HAS_TRANSCODER(dev_priv, TRANSCODER_EDP) && port == PORT_A) {
		tmp = intel_de_read(dev_priv,
				    TRANS_DDI_FUNC_CTL(TRANSCODER_EDP));

		switch (tmp & TRANS_DDI_EDP_INPUT_MASK) {
		default:
			MISSING_CASE(tmp & TRANS_DDI_EDP_INPUT_MASK);
			fallthrough;
		case TRANS_DDI_EDP_INPUT_A_ON:
		case TRANS_DDI_EDP_INPUT_A_ONOFF:
			*pipe_mask = BIT(PIPE_A);
			break;
		case TRANS_DDI_EDP_INPUT_B_ONOFF:
			*pipe_mask = BIT(PIPE_B);
			break;
		case TRANS_DDI_EDP_INPUT_C_ONOFF:
			*pipe_mask = BIT(PIPE_C);
			break;
		}

		goto out;
	}

	mst_pipe_mask = 0;
	for_each_pipe(dev_priv, p) {
		enum transcoder cpu_transcoder = (enum transcoder)p;
		unsigned int port_mask, ddi_select;
		intel_wakeref_t trans_wakeref;

		trans_wakeref = intel_display_power_get_if_enabled(dev_priv,
								   POWER_DOMAIN_TRANSCODER(cpu_transcoder));
		if (!trans_wakeref)
			continue;

		if (DISPLAY_VER(dev_priv) >= 12) {
			port_mask = TGL_TRANS_DDI_PORT_MASK;
			ddi_select = TGL_TRANS_DDI_SELECT_PORT(port);
		} else {
			port_mask = TRANS_DDI_PORT_MASK;
			ddi_select = TRANS_DDI_SELECT_PORT(port);
		}

		tmp = intel_de_read(dev_priv,
				    TRANS_DDI_FUNC_CTL(cpu_transcoder));
		intel_display_power_put(dev_priv, POWER_DOMAIN_TRANSCODER(cpu_transcoder),
					trans_wakeref);

		if ((tmp & port_mask) != ddi_select)
			continue;

		if ((tmp & TRANS_DDI_MODE_SELECT_MASK) == TRANS_DDI_MODE_SELECT_DP_MST ||
		    (HAS_DP20(dev_priv) &&
		     (tmp & TRANS_DDI_MODE_SELECT_MASK) == TRANS_DDI_MODE_SELECT_FDI_OR_128B132B))
			mst_pipe_mask |= BIT(p);

		*pipe_mask |= BIT(p);
	}

	if (!*pipe_mask)
		drm_dbg_kms(&dev_priv->drm,
			    "No pipe for [ENCODER:%d:%s] found\n",
			    encoder->base.base.id, encoder->base.name);

	if (!mst_pipe_mask && hweight8(*pipe_mask) > 1) {
		drm_dbg_kms(&dev_priv->drm,
			    "Multiple pipes for [ENCODER:%d:%s] (pipe_mask %02x)\n",
			    encoder->base.base.id, encoder->base.name,
			    *pipe_mask);
		*pipe_mask = BIT(ffs(*pipe_mask) - 1);
	}

	if (mst_pipe_mask && mst_pipe_mask != *pipe_mask)
		drm_dbg_kms(&dev_priv->drm,
			    "Conflicting MST and non-MST state for [ENCODER:%d:%s] (pipe_mask %02x mst_pipe_mask %02x)\n",
			    encoder->base.base.id, encoder->base.name,
			    *pipe_mask, mst_pipe_mask);
	else
		*is_dp_mst = mst_pipe_mask;

out:
	if (*pipe_mask && (IS_GEMINILAKE(dev_priv) || IS_BROXTON(dev_priv))) {
		tmp = intel_de_read(dev_priv, BXT_PHY_CTL(port));
		if ((tmp & (BXT_PHY_CMNLANE_POWERDOWN_ACK |
			    BXT_PHY_LANE_POWERDOWN_ACK |
			    BXT_PHY_LANE_ENABLED)) != BXT_PHY_LANE_ENABLED)
			drm_err(&dev_priv->drm,
				"[ENCODER:%d:%s] enabled but PHY powered down? (PHY_CTL %08x)\n",
				encoder->base.base.id, encoder->base.name, tmp);
	}

	intel_display_power_put(dev_priv, encoder->power_domain, wakeref);
}

bool intel_ddi_get_hw_state(struct intel_encoder *encoder,
			    enum pipe *pipe)
{
	u8 pipe_mask;
	bool is_mst;

	intel_ddi_get_encoder_pipes(encoder, &pipe_mask, &is_mst);

	if (is_mst || !pipe_mask)
		return false;

	*pipe = ffs(pipe_mask) - 1;

	return true;
}

static enum intel_display_power_domain
intel_ddi_main_link_aux_domain(struct intel_digital_port *dig_port,
			       const struct intel_crtc_state *crtc_state)
{
	struct drm_i915_private *i915 = to_i915(dig_port->base.base.dev);
	enum phy phy = intel_port_to_phy(i915, dig_port->base.port);

	/*
	 * ICL+ HW requires corresponding AUX IOs to be powered up for PSR with
	 * DC states enabled at the same time, while for driver initiated AUX
	 * transfers we need the same AUX IOs to be powered but with DC states
	 * disabled. Accordingly use the AUX_IO_<port> power domain here which
	 * leaves DC states enabled.
	 *
	 * Before MTL TypeC PHYs (in all TypeC modes and both DP/HDMI) also require
	 * AUX IO to be enabled, but all these require DC_OFF to be enabled as
	 * well, so we can acquire a wider AUX_<port> power domain reference
	 * instead of a specific AUX_IO_<port> reference without powering up any
	 * extra wells.
	 */
	if (intel_encoder_can_psr(&dig_port->base))
		return intel_display_power_aux_io_domain(i915, dig_port->aux_ch);
	else if (DISPLAY_VER(i915) < 14 &&
		 (intel_crtc_has_dp_encoder(crtc_state) ||
		  intel_phy_is_tc(i915, phy)))
		return intel_aux_power_domain(dig_port);
	else
		return POWER_DOMAIN_INVALID;
}

static void
main_link_aux_power_domain_get(struct intel_digital_port *dig_port,
			       const struct intel_crtc_state *crtc_state)
{
	struct drm_i915_private *i915 = to_i915(dig_port->base.base.dev);
	enum intel_display_power_domain domain =
		intel_ddi_main_link_aux_domain(dig_port, crtc_state);

	drm_WARN_ON(&i915->drm, dig_port->aux_wakeref);

	if (domain == POWER_DOMAIN_INVALID)
		return;

	dig_port->aux_wakeref = intel_display_power_get(i915, domain);
}

static void
main_link_aux_power_domain_put(struct intel_digital_port *dig_port,
			       const struct intel_crtc_state *crtc_state)
{
	struct drm_i915_private *i915 = to_i915(dig_port->base.base.dev);
	enum intel_display_power_domain domain =
		intel_ddi_main_link_aux_domain(dig_port, crtc_state);
	intel_wakeref_t wf;

	wf = fetch_and_zero(&dig_port->aux_wakeref);
	if (!wf)
		return;

	intel_display_power_put(i915, domain, wf);
}

static void intel_ddi_get_power_domains(struct intel_encoder *encoder,
					struct intel_crtc_state *crtc_state)
{
	struct drm_i915_private *dev_priv = to_i915(encoder->base.dev);
	struct intel_digital_port *dig_port;

	/*
	 * TODO: Add support for MST encoders. Atm, the following should never
	 * happen since fake-MST encoders don't set their get_power_domains()
	 * hook.
	 */
	if (drm_WARN_ON(&dev_priv->drm,
			intel_crtc_has_type(crtc_state, INTEL_OUTPUT_DP_MST)))
		return;

	dig_port = enc_to_dig_port(encoder);

	if (!intel_tc_port_in_tbt_alt_mode(dig_port)) {
		drm_WARN_ON(&dev_priv->drm, dig_port->ddi_io_wakeref);
		dig_port->ddi_io_wakeref = intel_display_power_get(dev_priv,
								   dig_port->ddi_io_power_domain);
	}

	main_link_aux_power_domain_get(dig_port, crtc_state);
}

void intel_ddi_enable_transcoder_clock(struct intel_encoder *encoder,
				       const struct intel_crtc_state *crtc_state)
{
	struct intel_crtc *crtc = to_intel_crtc(crtc_state->uapi.crtc);
	struct drm_i915_private *dev_priv = to_i915(crtc->base.dev);
	enum transcoder cpu_transcoder = crtc_state->cpu_transcoder;
	enum phy phy = intel_port_to_phy(dev_priv, encoder->port);
	u32 val;

	if (cpu_transcoder == TRANSCODER_EDP)
		return;

	if (DISPLAY_VER(dev_priv) >= 13)
		val = TGL_TRANS_CLK_SEL_PORT(phy);
	else if (DISPLAY_VER(dev_priv) >= 12)
		val = TGL_TRANS_CLK_SEL_PORT(encoder->port);
	else
		val = TRANS_CLK_SEL_PORT(encoder->port);

	intel_de_write(dev_priv, TRANS_CLK_SEL(cpu_transcoder), val);
}

void intel_ddi_disable_transcoder_clock(const struct intel_crtc_state *crtc_state)
{
	struct drm_i915_private *dev_priv = to_i915(crtc_state->uapi.crtc->dev);
	enum transcoder cpu_transcoder = crtc_state->cpu_transcoder;
	u32 val;

	if (cpu_transcoder == TRANSCODER_EDP)
		return;

	if (DISPLAY_VER(dev_priv) >= 12)
		val = TGL_TRANS_CLK_SEL_DISABLED;
	else
		val = TRANS_CLK_SEL_DISABLED;

	intel_de_write(dev_priv, TRANS_CLK_SEL(cpu_transcoder), val);
}

static void _skl_ddi_set_iboost(struct drm_i915_private *dev_priv,
				enum port port, u8 iboost)
{
	u32 tmp;

	tmp = intel_de_read(dev_priv, DISPIO_CR_TX_BMU_CR0);
	tmp &= ~(BALANCE_LEG_MASK(port) | BALANCE_LEG_DISABLE(port));
	if (iboost)
		tmp |= iboost << BALANCE_LEG_SHIFT(port);
	else
		tmp |= BALANCE_LEG_DISABLE(port);
	intel_de_write(dev_priv, DISPIO_CR_TX_BMU_CR0, tmp);
}

static void skl_ddi_set_iboost(struct intel_encoder *encoder,
			       const struct intel_crtc_state *crtc_state,
			       int level)
{
	struct intel_digital_port *dig_port = enc_to_dig_port(encoder);
	struct drm_i915_private *dev_priv = to_i915(encoder->base.dev);
	u8 iboost;

	if (intel_crtc_has_type(crtc_state, INTEL_OUTPUT_HDMI))
		iboost = intel_bios_hdmi_boost_level(encoder->devdata);
	else
		iboost = intel_bios_dp_boost_level(encoder->devdata);

	if (iboost == 0) {
		const struct intel_ddi_buf_trans *trans;
		int n_entries;

		trans = encoder->get_buf_trans(encoder, crtc_state, &n_entries);
		if (drm_WARN_ON_ONCE(&dev_priv->drm, !trans))
			return;

		iboost = trans->entries[level].hsw.i_boost;
	}

	/* Make sure that the requested I_boost is valid */
	if (iboost && iboost != 0x1 && iboost != 0x3 && iboost != 0x7) {
		drm_err(&dev_priv->drm, "Invalid I_boost value %u\n", iboost);
		return;
	}

	_skl_ddi_set_iboost(dev_priv, encoder->port, iboost);

	if (encoder->port == PORT_A && dig_port->max_lanes == 4)
		_skl_ddi_set_iboost(dev_priv, PORT_E, iboost);
}

static u8 intel_ddi_dp_voltage_max(struct intel_dp *intel_dp,
				   const struct intel_crtc_state *crtc_state)
{
	struct intel_encoder *encoder = &dp_to_dig_port(intel_dp)->base;
	struct drm_i915_private *dev_priv = to_i915(encoder->base.dev);
	int n_entries;

	encoder->get_buf_trans(encoder, crtc_state, &n_entries);

	if (drm_WARN_ON(&dev_priv->drm, n_entries < 1))
		n_entries = 1;
	if (drm_WARN_ON(&dev_priv->drm,
			n_entries > ARRAY_SIZE(index_to_dp_signal_levels)))
		n_entries = ARRAY_SIZE(index_to_dp_signal_levels);

	return index_to_dp_signal_levels[n_entries - 1] &
		DP_TRAIN_VOLTAGE_SWING_MASK;
}

/*
 * We assume that the full set of pre-emphasis values can be
 * used on all DDI platforms. Should that change we need to
 * rethink this code.
 */
static u8 intel_ddi_dp_preemph_max(struct intel_dp *intel_dp)
{
	return DP_TRAIN_PRE_EMPH_LEVEL_3;
}

static u32 icl_combo_phy_loadgen_select(const struct intel_crtc_state *crtc_state,
					int lane)
{
	if (crtc_state->port_clock > 600000)
		return 0;

	if (crtc_state->lane_count == 4)
		return lane >= 1 ? LOADGEN_SELECT : 0;
	else
		return lane == 1 || lane == 2 ? LOADGEN_SELECT : 0;
}

static void icl_ddi_combo_vswing_program(struct intel_encoder *encoder,
					 const struct intel_crtc_state *crtc_state)
{
	struct drm_i915_private *dev_priv = to_i915(encoder->base.dev);
	const struct intel_ddi_buf_trans *trans;
	enum phy phy = intel_port_to_phy(dev_priv, encoder->port);
	int n_entries, ln;
	u32 val;

	trans = encoder->get_buf_trans(encoder, crtc_state, &n_entries);
	if (drm_WARN_ON_ONCE(&dev_priv->drm, !trans))
		return;

	if (intel_crtc_has_type(crtc_state, INTEL_OUTPUT_EDP)) {
		struct intel_dp *intel_dp = enc_to_intel_dp(encoder);

		val = EDP4K2K_MODE_OVRD_EN | EDP4K2K_MODE_OVRD_OPTIMIZED;
		intel_dp->hobl_active = is_hobl_buf_trans(trans);
		intel_de_rmw(dev_priv, ICL_PORT_CL_DW10(phy), val,
			     intel_dp->hobl_active ? val : 0);
	}

	/* Set PORT_TX_DW5 */
	val = intel_de_read(dev_priv, ICL_PORT_TX_DW5_LN(0, phy));
	val &= ~(SCALING_MODE_SEL_MASK | RTERM_SELECT_MASK |
		  TAP2_DISABLE | TAP3_DISABLE);
	val |= SCALING_MODE_SEL(0x2);
	val |= RTERM_SELECT(0x6);
	val |= TAP3_DISABLE;
	intel_de_write(dev_priv, ICL_PORT_TX_DW5_GRP(phy), val);

	/* Program PORT_TX_DW2 */
	for (ln = 0; ln < 4; ln++) {
		int level = intel_ddi_level(encoder, crtc_state, ln);

		intel_de_rmw(dev_priv, ICL_PORT_TX_DW2_LN(ln, phy),
			     SWING_SEL_UPPER_MASK | SWING_SEL_LOWER_MASK | RCOMP_SCALAR_MASK,
			     SWING_SEL_UPPER(trans->entries[level].icl.dw2_swing_sel) |
			     SWING_SEL_LOWER(trans->entries[level].icl.dw2_swing_sel) |
			     RCOMP_SCALAR(0x98));
	}

	/* Program PORT_TX_DW4 */
	/* We cannot write to GRP. It would overwrite individual loadgen. */
	for (ln = 0; ln < 4; ln++) {
		int level = intel_ddi_level(encoder, crtc_state, ln);

		intel_de_rmw(dev_priv, ICL_PORT_TX_DW4_LN(ln, phy),
			     POST_CURSOR_1_MASK | POST_CURSOR_2_MASK | CURSOR_COEFF_MASK,
			     POST_CURSOR_1(trans->entries[level].icl.dw4_post_cursor_1) |
			     POST_CURSOR_2(trans->entries[level].icl.dw4_post_cursor_2) |
			     CURSOR_COEFF(trans->entries[level].icl.dw4_cursor_coeff));
	}

	/* Program PORT_TX_DW7 */
	for (ln = 0; ln < 4; ln++) {
		int level = intel_ddi_level(encoder, crtc_state, ln);

		intel_de_rmw(dev_priv, ICL_PORT_TX_DW7_LN(ln, phy),
			     N_SCALAR_MASK,
			     N_SCALAR(trans->entries[level].icl.dw7_n_scalar));
	}
}

static void icl_combo_phy_set_signal_levels(struct intel_encoder *encoder,
					    const struct intel_crtc_state *crtc_state)
{
	struct drm_i915_private *dev_priv = to_i915(encoder->base.dev);
	enum phy phy = intel_port_to_phy(dev_priv, encoder->port);
	u32 val;
	int ln;

	/*
	 * 1. If port type is eDP or DP,
	 * set PORT_PCS_DW1 cmnkeeper_enable to 1b,
	 * else clear to 0b.
	 */
	val = intel_de_read(dev_priv, ICL_PORT_PCS_DW1_LN(0, phy));
	if (intel_crtc_has_type(crtc_state, INTEL_OUTPUT_HDMI))
		val &= ~COMMON_KEEPER_EN;
	else
		val |= COMMON_KEEPER_EN;
	intel_de_write(dev_priv, ICL_PORT_PCS_DW1_GRP(phy), val);

	/* 2. Program loadgen select */
	/*
	 * Program PORT_TX_DW4 depending on Bit rate and used lanes
	 * <= 6 GHz and 4 lanes (LN0=0, LN1=1, LN2=1, LN3=1)
	 * <= 6 GHz and 1,2 lanes (LN0=0, LN1=1, LN2=1, LN3=0)
	 * > 6 GHz (LN0=0, LN1=0, LN2=0, LN3=0)
	 */
	for (ln = 0; ln < 4; ln++) {
		intel_de_rmw(dev_priv, ICL_PORT_TX_DW4_LN(ln, phy),
			     LOADGEN_SELECT,
			     icl_combo_phy_loadgen_select(crtc_state, ln));
	}

	/* 3. Set PORT_CL_DW5 SUS Clock Config to 11b */
	intel_de_rmw(dev_priv, ICL_PORT_CL_DW5(phy),
		     0, SUS_CLOCK_CONFIG);

	/* 4. Clear training enable to change swing values */
	val = intel_de_read(dev_priv, ICL_PORT_TX_DW5_LN(0, phy));
	val &= ~TX_TRAINING_EN;
	intel_de_write(dev_priv, ICL_PORT_TX_DW5_GRP(phy), val);

	/* 5. Program swing and de-emphasis */
	icl_ddi_combo_vswing_program(encoder, crtc_state);

	/* 6. Set training enable to trigger update */
	val = intel_de_read(dev_priv, ICL_PORT_TX_DW5_LN(0, phy));
	val |= TX_TRAINING_EN;
	intel_de_write(dev_priv, ICL_PORT_TX_DW5_GRP(phy), val);
}

static void icl_mg_phy_set_signal_levels(struct intel_encoder *encoder,
					 const struct intel_crtc_state *crtc_state)
{
	struct drm_i915_private *dev_priv = to_i915(encoder->base.dev);
	enum tc_port tc_port = intel_port_to_tc(dev_priv, encoder->port);
	const struct intel_ddi_buf_trans *trans;
	int n_entries, ln;

	if (intel_tc_port_in_tbt_alt_mode(enc_to_dig_port(encoder)))
		return;

	trans = encoder->get_buf_trans(encoder, crtc_state, &n_entries);
	if (drm_WARN_ON_ONCE(&dev_priv->drm, !trans))
		return;

	for (ln = 0; ln < 2; ln++) {
		intel_de_rmw(dev_priv, MG_TX1_LINK_PARAMS(ln, tc_port),
			     CRI_USE_FS32, 0);
		intel_de_rmw(dev_priv, MG_TX2_LINK_PARAMS(ln, tc_port),
			     CRI_USE_FS32, 0);
	}

	/* Program MG_TX_SWINGCTRL with values from vswing table */
	for (ln = 0; ln < 2; ln++) {
		int level;

		level = intel_ddi_level(encoder, crtc_state, 2*ln+0);

		intel_de_rmw(dev_priv, MG_TX1_SWINGCTRL(ln, tc_port),
			     CRI_TXDEEMPH_OVERRIDE_17_12_MASK,
			     CRI_TXDEEMPH_OVERRIDE_17_12(trans->entries[level].mg.cri_txdeemph_override_17_12));

		level = intel_ddi_level(encoder, crtc_state, 2*ln+1);

		intel_de_rmw(dev_priv, MG_TX2_SWINGCTRL(ln, tc_port),
			     CRI_TXDEEMPH_OVERRIDE_17_12_MASK,
			     CRI_TXDEEMPH_OVERRIDE_17_12(trans->entries[level].mg.cri_txdeemph_override_17_12));
	}

	/* Program MG_TX_DRVCTRL with values from vswing table */
	for (ln = 0; ln < 2; ln++) {
		int level;

		level = intel_ddi_level(encoder, crtc_state, 2*ln+0);

		intel_de_rmw(dev_priv, MG_TX1_DRVCTRL(ln, tc_port),
			     CRI_TXDEEMPH_OVERRIDE_11_6_MASK |
			     CRI_TXDEEMPH_OVERRIDE_5_0_MASK,
			     CRI_TXDEEMPH_OVERRIDE_11_6(trans->entries[level].mg.cri_txdeemph_override_11_6) |
			     CRI_TXDEEMPH_OVERRIDE_5_0(trans->entries[level].mg.cri_txdeemph_override_5_0) |
			     CRI_TXDEEMPH_OVERRIDE_EN);

		level = intel_ddi_level(encoder, crtc_state, 2*ln+1);

		intel_de_rmw(dev_priv, MG_TX2_DRVCTRL(ln, tc_port),
			     CRI_TXDEEMPH_OVERRIDE_11_6_MASK |
			     CRI_TXDEEMPH_OVERRIDE_5_0_MASK,
			     CRI_TXDEEMPH_OVERRIDE_11_6(trans->entries[level].mg.cri_txdeemph_override_11_6) |
			     CRI_TXDEEMPH_OVERRIDE_5_0(trans->entries[level].mg.cri_txdeemph_override_5_0) |
			     CRI_TXDEEMPH_OVERRIDE_EN);

		/* FIXME: Program CRI_LOADGEN_SEL after the spec is updated */
	}

	/*
	 * Program MG_CLKHUB<LN, port being used> with value from frequency table
	 * In case of Legacy mode on MG PHY, both TX1 and TX2 enabled so use the
	 * values from table for which TX1 and TX2 enabled.
	 */
	for (ln = 0; ln < 2; ln++) {
		intel_de_rmw(dev_priv, MG_CLKHUB(ln, tc_port),
			     CFG_LOW_RATE_LKREN_EN,
			     crtc_state->port_clock < 300000 ? CFG_LOW_RATE_LKREN_EN : 0);
	}

	/* Program the MG_TX_DCC<LN, port being used> based on the link frequency */
	for (ln = 0; ln < 2; ln++) {
		intel_de_rmw(dev_priv, MG_TX1_DCC(ln, tc_port),
			     CFG_AMI_CK_DIV_OVERRIDE_VAL_MASK |
			     CFG_AMI_CK_DIV_OVERRIDE_EN,
			     crtc_state->port_clock > 500000 ?
			     CFG_AMI_CK_DIV_OVERRIDE_VAL(1) |
			     CFG_AMI_CK_DIV_OVERRIDE_EN : 0);

		intel_de_rmw(dev_priv, MG_TX2_DCC(ln, tc_port),
			     CFG_AMI_CK_DIV_OVERRIDE_VAL_MASK |
			     CFG_AMI_CK_DIV_OVERRIDE_EN,
			     crtc_state->port_clock > 500000 ?
			     CFG_AMI_CK_DIV_OVERRIDE_VAL(1) |
			     CFG_AMI_CK_DIV_OVERRIDE_EN : 0);
	}

	/* Program MG_TX_PISO_READLOAD with values from vswing table */
	for (ln = 0; ln < 2; ln++) {
		intel_de_rmw(dev_priv, MG_TX1_PISO_READLOAD(ln, tc_port),
			     0, CRI_CALCINIT);
		intel_de_rmw(dev_priv, MG_TX2_PISO_READLOAD(ln, tc_port),
			     0, CRI_CALCINIT);
	}
}

static void tgl_dkl_phy_set_signal_levels(struct intel_encoder *encoder,
					  const struct intel_crtc_state *crtc_state)
{
	struct drm_i915_private *dev_priv = to_i915(encoder->base.dev);
	enum tc_port tc_port = intel_port_to_tc(dev_priv, encoder->port);
	const struct intel_ddi_buf_trans *trans;
	int n_entries, ln;

	if (intel_tc_port_in_tbt_alt_mode(enc_to_dig_port(encoder)))
		return;

	trans = encoder->get_buf_trans(encoder, crtc_state, &n_entries);
	if (drm_WARN_ON_ONCE(&dev_priv->drm, !trans))
		return;

	for (ln = 0; ln < 2; ln++) {
		int level;

		intel_dkl_phy_write(dev_priv, DKL_TX_PMD_LANE_SUS(tc_port, ln), 0);

		level = intel_ddi_level(encoder, crtc_state, 2*ln+0);

		intel_dkl_phy_rmw(dev_priv, DKL_TX_DPCNTL0(tc_port, ln),
				  DKL_TX_PRESHOOT_COEFF_MASK |
				  DKL_TX_DE_EMPAHSIS_COEFF_MASK |
				  DKL_TX_VSWING_CONTROL_MASK,
				  DKL_TX_PRESHOOT_COEFF(trans->entries[level].dkl.preshoot) |
				  DKL_TX_DE_EMPHASIS_COEFF(trans->entries[level].dkl.de_emphasis) |
				  DKL_TX_VSWING_CONTROL(trans->entries[level].dkl.vswing));

		level = intel_ddi_level(encoder, crtc_state, 2*ln+1);

		intel_dkl_phy_rmw(dev_priv, DKL_TX_DPCNTL1(tc_port, ln),
				  DKL_TX_PRESHOOT_COEFF_MASK |
				  DKL_TX_DE_EMPAHSIS_COEFF_MASK |
				  DKL_TX_VSWING_CONTROL_MASK,
				  DKL_TX_PRESHOOT_COEFF(trans->entries[level].dkl.preshoot) |
				  DKL_TX_DE_EMPHASIS_COEFF(trans->entries[level].dkl.de_emphasis) |
				  DKL_TX_VSWING_CONTROL(trans->entries[level].dkl.vswing));

		intel_dkl_phy_rmw(dev_priv, DKL_TX_DPCNTL2(tc_port, ln),
				  DKL_TX_DP20BITMODE, 0);

		if (IS_ALDERLAKE_P(dev_priv)) {
			u32 val;

			if (intel_crtc_has_type(crtc_state, INTEL_OUTPUT_HDMI)) {
				if (ln == 0) {
					val = DKL_TX_DPCNTL2_CFG_LOADGENSELECT_TX1(0);
					val |= DKL_TX_DPCNTL2_CFG_LOADGENSELECT_TX2(2);
				} else {
					val = DKL_TX_DPCNTL2_CFG_LOADGENSELECT_TX1(3);
					val |= DKL_TX_DPCNTL2_CFG_LOADGENSELECT_TX2(3);
				}
			} else {
				val = DKL_TX_DPCNTL2_CFG_LOADGENSELECT_TX1(0);
				val |= DKL_TX_DPCNTL2_CFG_LOADGENSELECT_TX2(0);
			}

			intel_dkl_phy_rmw(dev_priv, DKL_TX_DPCNTL2(tc_port, ln),
					  DKL_TX_DPCNTL2_CFG_LOADGENSELECT_TX1_MASK |
					  DKL_TX_DPCNTL2_CFG_LOADGENSELECT_TX2_MASK,
					  val);
		}
	}
}

static int translate_signal_level(struct intel_dp *intel_dp,
				  u8 signal_levels)
{
	struct drm_i915_private *i915 = dp_to_i915(intel_dp);
	int i;

	for (i = 0; i < ARRAY_SIZE(index_to_dp_signal_levels); i++) {
		if (index_to_dp_signal_levels[i] == signal_levels)
			return i;
	}

	drm_WARN(&i915->drm, 1,
		 "Unsupported voltage swing/pre-emphasis level: 0x%x\n",
		 signal_levels);

	return 0;
}

static int intel_ddi_dp_level(struct intel_dp *intel_dp,
			      const struct intel_crtc_state *crtc_state,
			      int lane)
{
	u8 train_set = intel_dp->train_set[lane];

	if (intel_dp_is_uhbr(crtc_state)) {
		return train_set & DP_TX_FFE_PRESET_VALUE_MASK;
	} else {
		u8 signal_levels = train_set & (DP_TRAIN_VOLTAGE_SWING_MASK |
						DP_TRAIN_PRE_EMPHASIS_MASK);

		return translate_signal_level(intel_dp, signal_levels);
	}
}

int intel_ddi_level(struct intel_encoder *encoder,
		    const struct intel_crtc_state *crtc_state,
		    int lane)
{
	struct drm_i915_private *i915 = to_i915(encoder->base.dev);
	const struct intel_ddi_buf_trans *trans;
	int level, n_entries;

	trans = encoder->get_buf_trans(encoder, crtc_state, &n_entries);
	if (drm_WARN_ON_ONCE(&i915->drm, !trans))
		return 0;

	if (intel_crtc_has_type(crtc_state, INTEL_OUTPUT_HDMI))
		level = intel_ddi_hdmi_level(encoder, trans);
	else
		level = intel_ddi_dp_level(enc_to_intel_dp(encoder), crtc_state,
					   lane);

	if (drm_WARN_ON_ONCE(&i915->drm, level >= n_entries))
		level = n_entries - 1;

	return level;
}

static void
hsw_set_signal_levels(struct intel_encoder *encoder,
		      const struct intel_crtc_state *crtc_state)
{
	struct drm_i915_private *dev_priv = to_i915(encoder->base.dev);
	struct intel_dp *intel_dp = enc_to_intel_dp(encoder);
	int level = intel_ddi_level(encoder, crtc_state, 0);
	enum port port = encoder->port;
	u32 signal_levels;

	if (has_iboost(dev_priv))
		skl_ddi_set_iboost(encoder, crtc_state, level);

	/* HDMI ignores the rest */
	if (intel_crtc_has_type(crtc_state, INTEL_OUTPUT_HDMI))
		return;

	signal_levels = DDI_BUF_TRANS_SELECT(level);

	drm_dbg_kms(&dev_priv->drm, "Using signal levels %08x\n",
		    signal_levels);

	intel_dp->DP &= ~DDI_BUF_EMP_MASK;
	intel_dp->DP |= signal_levels;

	intel_de_write(dev_priv, DDI_BUF_CTL(port), intel_dp->DP);
	intel_de_posting_read(dev_priv, DDI_BUF_CTL(port));
}

static void _icl_ddi_enable_clock(struct drm_i915_private *i915, i915_reg_t reg,
				  u32 clk_sel_mask, u32 clk_sel, u32 clk_off)
{
	mutex_lock(&i915->display.dpll.lock);

	intel_de_rmw(i915, reg, clk_sel_mask, clk_sel);

	/*
	 * "This step and the step before must be
	 *  done with separate register writes."
	 */
	intel_de_rmw(i915, reg, clk_off, 0);

	mutex_unlock(&i915->display.dpll.lock);
}

static void _icl_ddi_disable_clock(struct drm_i915_private *i915, i915_reg_t reg,
				   u32 clk_off)
{
	mutex_lock(&i915->display.dpll.lock);

	intel_de_rmw(i915, reg, 0, clk_off);

	mutex_unlock(&i915->display.dpll.lock);
}

static bool _icl_ddi_is_clock_enabled(struct drm_i915_private *i915, i915_reg_t reg,
				      u32 clk_off)
{
	return !(intel_de_read(i915, reg) & clk_off);
}

static struct intel_shared_dpll *
_icl_ddi_get_pll(struct drm_i915_private *i915, i915_reg_t reg,
		 u32 clk_sel_mask, u32 clk_sel_shift)
{
	enum intel_dpll_id id;

	id = (intel_de_read(i915, reg) & clk_sel_mask) >> clk_sel_shift;

	return intel_get_shared_dpll_by_id(i915, id);
}

static void adls_ddi_enable_clock(struct intel_encoder *encoder,
				  const struct intel_crtc_state *crtc_state)
{
	struct drm_i915_private *i915 = to_i915(encoder->base.dev);
	const struct intel_shared_dpll *pll = crtc_state->shared_dpll;
	enum phy phy = intel_port_to_phy(i915, encoder->port);

	if (drm_WARN_ON(&i915->drm, !pll))
		return;

	_icl_ddi_enable_clock(i915, ADLS_DPCLKA_CFGCR(phy),
			      ADLS_DPCLKA_CFGCR_DDI_CLK_SEL_MASK(phy),
			      pll->info->id << ADLS_DPCLKA_CFGCR_DDI_SHIFT(phy),
			      ICL_DPCLKA_CFGCR0_DDI_CLK_OFF(phy));
}

static void adls_ddi_disable_clock(struct intel_encoder *encoder)
{
	struct drm_i915_private *i915 = to_i915(encoder->base.dev);
	enum phy phy = intel_port_to_phy(i915, encoder->port);

	_icl_ddi_disable_clock(i915, ADLS_DPCLKA_CFGCR(phy),
			       ICL_DPCLKA_CFGCR0_DDI_CLK_OFF(phy));
}

static bool adls_ddi_is_clock_enabled(struct intel_encoder *encoder)
{
	struct drm_i915_private *i915 = to_i915(encoder->base.dev);
	enum phy phy = intel_port_to_phy(i915, encoder->port);

	return _icl_ddi_is_clock_enabled(i915, ADLS_DPCLKA_CFGCR(phy),
					 ICL_DPCLKA_CFGCR0_DDI_CLK_OFF(phy));
}

static struct intel_shared_dpll *adls_ddi_get_pll(struct intel_encoder *encoder)
{
	struct drm_i915_private *i915 = to_i915(encoder->base.dev);
	enum phy phy = intel_port_to_phy(i915, encoder->port);

	return _icl_ddi_get_pll(i915, ADLS_DPCLKA_CFGCR(phy),
				ADLS_DPCLKA_CFGCR_DDI_CLK_SEL_MASK(phy),
				ADLS_DPCLKA_CFGCR_DDI_SHIFT(phy));
}

static void rkl_ddi_enable_clock(struct intel_encoder *encoder,
				 const struct intel_crtc_state *crtc_state)
{
	struct drm_i915_private *i915 = to_i915(encoder->base.dev);
	const struct intel_shared_dpll *pll = crtc_state->shared_dpll;
	enum phy phy = intel_port_to_phy(i915, encoder->port);

	if (drm_WARN_ON(&i915->drm, !pll))
		return;

	_icl_ddi_enable_clock(i915, ICL_DPCLKA_CFGCR0,
			      RKL_DPCLKA_CFGCR0_DDI_CLK_SEL_MASK(phy),
			      RKL_DPCLKA_CFGCR0_DDI_CLK_SEL(pll->info->id, phy),
			      RKL_DPCLKA_CFGCR0_DDI_CLK_OFF(phy));
}

static void rkl_ddi_disable_clock(struct intel_encoder *encoder)
{
	struct drm_i915_private *i915 = to_i915(encoder->base.dev);
	enum phy phy = intel_port_to_phy(i915, encoder->port);

	_icl_ddi_disable_clock(i915, ICL_DPCLKA_CFGCR0,
			       RKL_DPCLKA_CFGCR0_DDI_CLK_OFF(phy));
}

static bool rkl_ddi_is_clock_enabled(struct intel_encoder *encoder)
{
	struct drm_i915_private *i915 = to_i915(encoder->base.dev);
	enum phy phy = intel_port_to_phy(i915, encoder->port);

	return _icl_ddi_is_clock_enabled(i915, ICL_DPCLKA_CFGCR0,
					 RKL_DPCLKA_CFGCR0_DDI_CLK_OFF(phy));
}

static struct intel_shared_dpll *rkl_ddi_get_pll(struct intel_encoder *encoder)
{
	struct drm_i915_private *i915 = to_i915(encoder->base.dev);
	enum phy phy = intel_port_to_phy(i915, encoder->port);

	return _icl_ddi_get_pll(i915, ICL_DPCLKA_CFGCR0,
				RKL_DPCLKA_CFGCR0_DDI_CLK_SEL_MASK(phy),
				RKL_DPCLKA_CFGCR0_DDI_CLK_SEL_SHIFT(phy));
}

static void dg1_ddi_enable_clock(struct intel_encoder *encoder,
				 const struct intel_crtc_state *crtc_state)
{
	struct drm_i915_private *i915 = to_i915(encoder->base.dev);
	const struct intel_shared_dpll *pll = crtc_state->shared_dpll;
	enum phy phy = intel_port_to_phy(i915, encoder->port);

	if (drm_WARN_ON(&i915->drm, !pll))
		return;

	/*
	 * If we fail this, something went very wrong: first 2 PLLs should be
	 * used by first 2 phys and last 2 PLLs by last phys
	 */
	if (drm_WARN_ON(&i915->drm,
			(pll->info->id < DPLL_ID_DG1_DPLL2 && phy >= PHY_C) ||
			(pll->info->id >= DPLL_ID_DG1_DPLL2 && phy < PHY_C)))
		return;

	_icl_ddi_enable_clock(i915, DG1_DPCLKA_CFGCR0(phy),
			      DG1_DPCLKA_CFGCR0_DDI_CLK_SEL_MASK(phy),
			      DG1_DPCLKA_CFGCR0_DDI_CLK_SEL(pll->info->id, phy),
			      DG1_DPCLKA_CFGCR0_DDI_CLK_OFF(phy));
}

static void dg1_ddi_disable_clock(struct intel_encoder *encoder)
{
	struct drm_i915_private *i915 = to_i915(encoder->base.dev);
	enum phy phy = intel_port_to_phy(i915, encoder->port);

	_icl_ddi_disable_clock(i915, DG1_DPCLKA_CFGCR0(phy),
			       DG1_DPCLKA_CFGCR0_DDI_CLK_OFF(phy));
}

static bool dg1_ddi_is_clock_enabled(struct intel_encoder *encoder)
{
	struct drm_i915_private *i915 = to_i915(encoder->base.dev);
	enum phy phy = intel_port_to_phy(i915, encoder->port);

	return _icl_ddi_is_clock_enabled(i915, DG1_DPCLKA_CFGCR0(phy),
					 DG1_DPCLKA_CFGCR0_DDI_CLK_OFF(phy));
}

static struct intel_shared_dpll *dg1_ddi_get_pll(struct intel_encoder *encoder)
{
	struct drm_i915_private *i915 = to_i915(encoder->base.dev);
	enum phy phy = intel_port_to_phy(i915, encoder->port);
	enum intel_dpll_id id;
	u32 val;

	val = intel_de_read(i915, DG1_DPCLKA_CFGCR0(phy));
	val &= DG1_DPCLKA_CFGCR0_DDI_CLK_SEL_MASK(phy);
	val >>= DG1_DPCLKA_CFGCR0_DDI_CLK_SEL_SHIFT(phy);
	id = val;

	/*
	 * _DG1_DPCLKA0_CFGCR0 maps between DPLL 0 and 1 with one bit for phy A
	 * and B while _DG1_DPCLKA1_CFGCR0 maps between DPLL 2 and 3 with one
	 * bit for phy C and D.
	 */
	if (phy >= PHY_C)
		id += DPLL_ID_DG1_DPLL2;

	return intel_get_shared_dpll_by_id(i915, id);
}

static void icl_ddi_combo_enable_clock(struct intel_encoder *encoder,
				       const struct intel_crtc_state *crtc_state)
{
	struct drm_i915_private *i915 = to_i915(encoder->base.dev);
	const struct intel_shared_dpll *pll = crtc_state->shared_dpll;
	enum phy phy = intel_port_to_phy(i915, encoder->port);

	if (drm_WARN_ON(&i915->drm, !pll))
		return;

	_icl_ddi_enable_clock(i915, ICL_DPCLKA_CFGCR0,
			      ICL_DPCLKA_CFGCR0_DDI_CLK_SEL_MASK(phy),
			      ICL_DPCLKA_CFGCR0_DDI_CLK_SEL(pll->info->id, phy),
			      ICL_DPCLKA_CFGCR0_DDI_CLK_OFF(phy));
}

static void icl_ddi_combo_disable_clock(struct intel_encoder *encoder)
{
	struct drm_i915_private *i915 = to_i915(encoder->base.dev);
	enum phy phy = intel_port_to_phy(i915, encoder->port);

	_icl_ddi_disable_clock(i915, ICL_DPCLKA_CFGCR0,
			       ICL_DPCLKA_CFGCR0_DDI_CLK_OFF(phy));
}

static bool icl_ddi_combo_is_clock_enabled(struct intel_encoder *encoder)
{
	struct drm_i915_private *i915 = to_i915(encoder->base.dev);
	enum phy phy = intel_port_to_phy(i915, encoder->port);

	return _icl_ddi_is_clock_enabled(i915, ICL_DPCLKA_CFGCR0,
					 ICL_DPCLKA_CFGCR0_DDI_CLK_OFF(phy));
}

struct intel_shared_dpll *icl_ddi_combo_get_pll(struct intel_encoder *encoder)
{
	struct drm_i915_private *i915 = to_i915(encoder->base.dev);
	enum phy phy = intel_port_to_phy(i915, encoder->port);

	return _icl_ddi_get_pll(i915, ICL_DPCLKA_CFGCR0,
				ICL_DPCLKA_CFGCR0_DDI_CLK_SEL_MASK(phy),
				ICL_DPCLKA_CFGCR0_DDI_CLK_SEL_SHIFT(phy));
}

static void jsl_ddi_tc_enable_clock(struct intel_encoder *encoder,
				    const struct intel_crtc_state *crtc_state)
{
	struct drm_i915_private *i915 = to_i915(encoder->base.dev);
	const struct intel_shared_dpll *pll = crtc_state->shared_dpll;
	enum port port = encoder->port;

	if (drm_WARN_ON(&i915->drm, !pll))
		return;

	/*
	 * "For DDIC and DDID, program DDI_CLK_SEL to map the MG clock to the port.
	 *  MG does not exist, but the programming is required to ungate DDIC and DDID."
	 */
	intel_de_write(i915, DDI_CLK_SEL(port), DDI_CLK_SEL_MG);

	icl_ddi_combo_enable_clock(encoder, crtc_state);
}

static void jsl_ddi_tc_disable_clock(struct intel_encoder *encoder)
{
	struct drm_i915_private *i915 = to_i915(encoder->base.dev);
	enum port port = encoder->port;

	icl_ddi_combo_disable_clock(encoder);

	intel_de_write(i915, DDI_CLK_SEL(port), DDI_CLK_SEL_NONE);
}

static bool jsl_ddi_tc_is_clock_enabled(struct intel_encoder *encoder)
{
	struct drm_i915_private *i915 = to_i915(encoder->base.dev);
	enum port port = encoder->port;
	u32 tmp;

	tmp = intel_de_read(i915, DDI_CLK_SEL(port));

	if ((tmp & DDI_CLK_SEL_MASK) == DDI_CLK_SEL_NONE)
		return false;

	return icl_ddi_combo_is_clock_enabled(encoder);
}

static void icl_ddi_tc_enable_clock(struct intel_encoder *encoder,
				    const struct intel_crtc_state *crtc_state)
{
	struct drm_i915_private *i915 = to_i915(encoder->base.dev);
	const struct intel_shared_dpll *pll = crtc_state->shared_dpll;
	enum tc_port tc_port = intel_port_to_tc(i915, encoder->port);
	enum port port = encoder->port;

	if (drm_WARN_ON(&i915->drm, !pll))
		return;

	intel_de_write(i915, DDI_CLK_SEL(port),
		       icl_pll_to_ddi_clk_sel(encoder, crtc_state));

	mutex_lock(&i915->display.dpll.lock);

	intel_de_rmw(i915, ICL_DPCLKA_CFGCR0,
		     ICL_DPCLKA_CFGCR0_TC_CLK_OFF(tc_port), 0);

	mutex_unlock(&i915->display.dpll.lock);
}

static void icl_ddi_tc_disable_clock(struct intel_encoder *encoder)
{
	struct drm_i915_private *i915 = to_i915(encoder->base.dev);
	enum tc_port tc_port = intel_port_to_tc(i915, encoder->port);
	enum port port = encoder->port;

	mutex_lock(&i915->display.dpll.lock);

	intel_de_rmw(i915, ICL_DPCLKA_CFGCR0,
		     0, ICL_DPCLKA_CFGCR0_TC_CLK_OFF(tc_port));

	mutex_unlock(&i915->display.dpll.lock);

	intel_de_write(i915, DDI_CLK_SEL(port), DDI_CLK_SEL_NONE);
}

static bool icl_ddi_tc_is_clock_enabled(struct intel_encoder *encoder)
{
	struct drm_i915_private *i915 = to_i915(encoder->base.dev);
	enum tc_port tc_port = intel_port_to_tc(i915, encoder->port);
	enum port port = encoder->port;
	u32 tmp;

	tmp = intel_de_read(i915, DDI_CLK_SEL(port));

	if ((tmp & DDI_CLK_SEL_MASK) == DDI_CLK_SEL_NONE)
		return false;

	tmp = intel_de_read(i915, ICL_DPCLKA_CFGCR0);

	return !(tmp & ICL_DPCLKA_CFGCR0_TC_CLK_OFF(tc_port));
}

static struct intel_shared_dpll *icl_ddi_tc_get_pll(struct intel_encoder *encoder)
{
	struct drm_i915_private *i915 = to_i915(encoder->base.dev);
	enum tc_port tc_port = intel_port_to_tc(i915, encoder->port);
	enum port port = encoder->port;
	enum intel_dpll_id id;
	u32 tmp;

	tmp = intel_de_read(i915, DDI_CLK_SEL(port));

	switch (tmp & DDI_CLK_SEL_MASK) {
	case DDI_CLK_SEL_TBT_162:
	case DDI_CLK_SEL_TBT_270:
	case DDI_CLK_SEL_TBT_540:
	case DDI_CLK_SEL_TBT_810:
		id = DPLL_ID_ICL_TBTPLL;
		break;
	case DDI_CLK_SEL_MG:
		id = icl_tc_port_to_pll_id(tc_port);
		break;
	default:
		MISSING_CASE(tmp);
		fallthrough;
	case DDI_CLK_SEL_NONE:
		return NULL;
	}

	return intel_get_shared_dpll_by_id(i915, id);
}

static struct intel_shared_dpll *bxt_ddi_get_pll(struct intel_encoder *encoder)
{
	struct drm_i915_private *i915 = to_i915(encoder->base.dev);
	enum intel_dpll_id id;

	switch (encoder->port) {
	case PORT_A:
		id = DPLL_ID_SKL_DPLL0;
		break;
	case PORT_B:
		id = DPLL_ID_SKL_DPLL1;
		break;
	case PORT_C:
		id = DPLL_ID_SKL_DPLL2;
		break;
	default:
		MISSING_CASE(encoder->port);
		return NULL;
	}

	return intel_get_shared_dpll_by_id(i915, id);
}

static void skl_ddi_enable_clock(struct intel_encoder *encoder,
				 const struct intel_crtc_state *crtc_state)
{
	struct drm_i915_private *i915 = to_i915(encoder->base.dev);
	const struct intel_shared_dpll *pll = crtc_state->shared_dpll;
	enum port port = encoder->port;

	if (drm_WARN_ON(&i915->drm, !pll))
		return;

	mutex_lock(&i915->display.dpll.lock);

	intel_de_rmw(i915, DPLL_CTRL2,
		     DPLL_CTRL2_DDI_CLK_OFF(port) |
		     DPLL_CTRL2_DDI_CLK_SEL_MASK(port),
		     DPLL_CTRL2_DDI_CLK_SEL(pll->info->id, port) |
		     DPLL_CTRL2_DDI_SEL_OVERRIDE(port));

	mutex_unlock(&i915->display.dpll.lock);
}

static void skl_ddi_disable_clock(struct intel_encoder *encoder)
{
	struct drm_i915_private *i915 = to_i915(encoder->base.dev);
	enum port port = encoder->port;

	mutex_lock(&i915->display.dpll.lock);

	intel_de_rmw(i915, DPLL_CTRL2,
		     0, DPLL_CTRL2_DDI_CLK_OFF(port));

	mutex_unlock(&i915->display.dpll.lock);
}

static bool skl_ddi_is_clock_enabled(struct intel_encoder *encoder)
{
	struct drm_i915_private *i915 = to_i915(encoder->base.dev);
	enum port port = encoder->port;

	/*
	 * FIXME Not sure if the override affects both
	 * the PLL selection and the CLK_OFF bit.
	 */
	return !(intel_de_read(i915, DPLL_CTRL2) & DPLL_CTRL2_DDI_CLK_OFF(port));
}

static struct intel_shared_dpll *skl_ddi_get_pll(struct intel_encoder *encoder)
{
	struct drm_i915_private *i915 = to_i915(encoder->base.dev);
	enum port port = encoder->port;
	enum intel_dpll_id id;
	u32 tmp;

	tmp = intel_de_read(i915, DPLL_CTRL2);

	/*
	 * FIXME Not sure if the override affects both
	 * the PLL selection and the CLK_OFF bit.
	 */
	if ((tmp & DPLL_CTRL2_DDI_SEL_OVERRIDE(port)) == 0)
		return NULL;

	id = (tmp & DPLL_CTRL2_DDI_CLK_SEL_MASK(port)) >>
		DPLL_CTRL2_DDI_CLK_SEL_SHIFT(port);

	return intel_get_shared_dpll_by_id(i915, id);
}

void hsw_ddi_enable_clock(struct intel_encoder *encoder,
			  const struct intel_crtc_state *crtc_state)
{
	struct drm_i915_private *i915 = to_i915(encoder->base.dev);
	const struct intel_shared_dpll *pll = crtc_state->shared_dpll;
	enum port port = encoder->port;

	if (drm_WARN_ON(&i915->drm, !pll))
		return;

	intel_de_write(i915, PORT_CLK_SEL(port), hsw_pll_to_ddi_pll_sel(pll));
}

void hsw_ddi_disable_clock(struct intel_encoder *encoder)
{
	struct drm_i915_private *i915 = to_i915(encoder->base.dev);
	enum port port = encoder->port;

	intel_de_write(i915, PORT_CLK_SEL(port), PORT_CLK_SEL_NONE);
}

bool hsw_ddi_is_clock_enabled(struct intel_encoder *encoder)
{
	struct drm_i915_private *i915 = to_i915(encoder->base.dev);
	enum port port = encoder->port;

	return intel_de_read(i915, PORT_CLK_SEL(port)) != PORT_CLK_SEL_NONE;
}

static struct intel_shared_dpll *hsw_ddi_get_pll(struct intel_encoder *encoder)
{
	struct drm_i915_private *i915 = to_i915(encoder->base.dev);
	enum port port = encoder->port;
	enum intel_dpll_id id;
	u32 tmp;

	tmp = intel_de_read(i915, PORT_CLK_SEL(port));

	switch (tmp & PORT_CLK_SEL_MASK) {
	case PORT_CLK_SEL_WRPLL1:
		id = DPLL_ID_WRPLL1;
		break;
	case PORT_CLK_SEL_WRPLL2:
		id = DPLL_ID_WRPLL2;
		break;
	case PORT_CLK_SEL_SPLL:
		id = DPLL_ID_SPLL;
		break;
	case PORT_CLK_SEL_LCPLL_810:
		id = DPLL_ID_LCPLL_810;
		break;
	case PORT_CLK_SEL_LCPLL_1350:
		id = DPLL_ID_LCPLL_1350;
		break;
	case PORT_CLK_SEL_LCPLL_2700:
		id = DPLL_ID_LCPLL_2700;
		break;
	default:
		MISSING_CASE(tmp);
		fallthrough;
	case PORT_CLK_SEL_NONE:
		return NULL;
	}

	return intel_get_shared_dpll_by_id(i915, id);
}

void intel_ddi_enable_clock(struct intel_encoder *encoder,
			    const struct intel_crtc_state *crtc_state)
{
	if (encoder->enable_clock)
		encoder->enable_clock(encoder, crtc_state);
}

void intel_ddi_disable_clock(struct intel_encoder *encoder)
{
	if (encoder->disable_clock)
		encoder->disable_clock(encoder);
}

void intel_ddi_sanitize_encoder_pll_mapping(struct intel_encoder *encoder)
{
	struct drm_i915_private *i915 = to_i915(encoder->base.dev);
	u32 port_mask;
	bool ddi_clk_needed;

	/*
	 * In case of DP MST, we sanitize the primary encoder only, not the
	 * virtual ones.
	 */
	if (encoder->type == INTEL_OUTPUT_DP_MST)
		return;

	if (!encoder->base.crtc && intel_encoder_is_dp(encoder)) {
		u8 pipe_mask;
		bool is_mst;

		intel_ddi_get_encoder_pipes(encoder, &pipe_mask, &is_mst);
		/*
		 * In the unlikely case that BIOS enables DP in MST mode, just
		 * warn since our MST HW readout is incomplete.
		 */
		if (drm_WARN_ON(&i915->drm, is_mst))
			return;
	}

	port_mask = BIT(encoder->port);
	ddi_clk_needed = encoder->base.crtc;

	if (encoder->type == INTEL_OUTPUT_DSI) {
		struct intel_encoder *other_encoder;

		port_mask = intel_dsi_encoder_ports(encoder);
		/*
		 * Sanity check that we haven't incorrectly registered another
		 * encoder using any of the ports of this DSI encoder.
		 */
		for_each_intel_encoder(&i915->drm, other_encoder) {
			if (other_encoder == encoder)
				continue;

			if (drm_WARN_ON(&i915->drm,
					port_mask & BIT(other_encoder->port)))
				return;
		}
		/*
		 * For DSI we keep the ddi clocks gated
		 * except during enable/disable sequence.
		 */
		ddi_clk_needed = false;
	}

	if (ddi_clk_needed || !encoder->is_clock_enabled ||
	    !encoder->is_clock_enabled(encoder))
		return;

	drm_notice(&i915->drm,
		   "[ENCODER:%d:%s] is disabled/in DSI mode with an ungated DDI clock, gate it\n",
		   encoder->base.base.id, encoder->base.name);

	encoder->disable_clock(encoder);
}

static void
icl_program_mg_dp_mode(struct intel_digital_port *dig_port,
		       const struct intel_crtc_state *crtc_state)
{
	struct drm_i915_private *dev_priv = to_i915(dig_port->base.base.dev);
	enum tc_port tc_port = intel_port_to_tc(dev_priv, dig_port->base.port);
	enum phy phy = intel_port_to_phy(dev_priv, dig_port->base.port);
	u32 ln0, ln1, pin_assignment;
	u8 width;

	if (!intel_phy_is_tc(dev_priv, phy) ||
	    intel_tc_port_in_tbt_alt_mode(dig_port))
		return;

	if (DISPLAY_VER(dev_priv) >= 12) {
		ln0 = intel_dkl_phy_read(dev_priv, DKL_DP_MODE(tc_port, 0));
		ln1 = intel_dkl_phy_read(dev_priv, DKL_DP_MODE(tc_port, 1));
	} else {
		ln0 = intel_de_read(dev_priv, MG_DP_MODE(0, tc_port));
		ln1 = intel_de_read(dev_priv, MG_DP_MODE(1, tc_port));
	}

	ln0 &= ~(MG_DP_MODE_CFG_DP_X1_MODE | MG_DP_MODE_CFG_DP_X2_MODE);
	ln1 &= ~(MG_DP_MODE_CFG_DP_X1_MODE | MG_DP_MODE_CFG_DP_X2_MODE);

	/* DPPATC */
	pin_assignment = intel_tc_port_get_pin_assignment_mask(dig_port);
	width = crtc_state->lane_count;

	switch (pin_assignment) {
	case 0x0:
		drm_WARN_ON(&dev_priv->drm,
			    !intel_tc_port_in_legacy_mode(dig_port));
		if (width == 1) {
			ln1 |= MG_DP_MODE_CFG_DP_X1_MODE;
		} else {
			ln0 |= MG_DP_MODE_CFG_DP_X2_MODE;
			ln1 |= MG_DP_MODE_CFG_DP_X2_MODE;
		}
		break;
	case 0x1:
		if (width == 4) {
			ln0 |= MG_DP_MODE_CFG_DP_X2_MODE;
			ln1 |= MG_DP_MODE_CFG_DP_X2_MODE;
		}
		break;
	case 0x2:
		if (width == 2) {
			ln0 |= MG_DP_MODE_CFG_DP_X2_MODE;
			ln1 |= MG_DP_MODE_CFG_DP_X2_MODE;
		}
		break;
	case 0x3:
	case 0x5:
		if (width == 1) {
			ln0 |= MG_DP_MODE_CFG_DP_X1_MODE;
			ln1 |= MG_DP_MODE_CFG_DP_X1_MODE;
		} else {
			ln0 |= MG_DP_MODE_CFG_DP_X2_MODE;
			ln1 |= MG_DP_MODE_CFG_DP_X2_MODE;
		}
		break;
	case 0x4:
	case 0x6:
		if (width == 1) {
			ln0 |= MG_DP_MODE_CFG_DP_X1_MODE;
			ln1 |= MG_DP_MODE_CFG_DP_X1_MODE;
		} else {
			ln0 |= MG_DP_MODE_CFG_DP_X2_MODE;
			ln1 |= MG_DP_MODE_CFG_DP_X2_MODE;
		}
		break;
	default:
		MISSING_CASE(pin_assignment);
	}

	if (DISPLAY_VER(dev_priv) >= 12) {
		intel_dkl_phy_write(dev_priv, DKL_DP_MODE(tc_port, 0), ln0);
		intel_dkl_phy_write(dev_priv, DKL_DP_MODE(tc_port, 1), ln1);
	} else {
		intel_de_write(dev_priv, MG_DP_MODE(0, tc_port), ln0);
		intel_de_write(dev_priv, MG_DP_MODE(1, tc_port), ln1);
	}
}

static enum transcoder
tgl_dp_tp_transcoder(const struct intel_crtc_state *crtc_state)
{
	if (intel_crtc_has_type(crtc_state, INTEL_OUTPUT_DP_MST))
		return crtc_state->mst_master_transcoder;
	else
		return crtc_state->cpu_transcoder;
}

i915_reg_t dp_tp_ctl_reg(struct intel_encoder *encoder,
			 const struct intel_crtc_state *crtc_state)
{
	struct drm_i915_private *dev_priv = to_i915(encoder->base.dev);

	if (DISPLAY_VER(dev_priv) >= 12)
		return TGL_DP_TP_CTL(tgl_dp_tp_transcoder(crtc_state));
	else
		return DP_TP_CTL(encoder->port);
}

i915_reg_t dp_tp_status_reg(struct intel_encoder *encoder,
			    const struct intel_crtc_state *crtc_state)
{
	struct drm_i915_private *dev_priv = to_i915(encoder->base.dev);

	if (DISPLAY_VER(dev_priv) >= 12)
		return TGL_DP_TP_STATUS(tgl_dp_tp_transcoder(crtc_state));
	else
		return DP_TP_STATUS(encoder->port);
}

static void intel_dp_sink_set_msa_timing_par_ignore_state(struct intel_dp *intel_dp,
							  const struct intel_crtc_state *crtc_state,
							  bool enable)
{
	struct drm_i915_private *i915 = dp_to_i915(intel_dp);

	if (!crtc_state->vrr.enable)
		return;

	if (drm_dp_dpcd_writeb(&intel_dp->aux, DP_DOWNSPREAD_CTRL,
			       enable ? DP_MSA_TIMING_PAR_IGNORE_EN : 0) <= 0)
		drm_dbg_kms(&i915->drm,
			    "Failed to %s MSA_TIMING_PAR_IGNORE in the sink\n",
			    str_enable_disable(enable));
}

static void intel_dp_sink_set_fec_ready(struct intel_dp *intel_dp,
					const struct intel_crtc_state *crtc_state)
{
	struct drm_i915_private *i915 = dp_to_i915(intel_dp);

	if (!crtc_state->fec_enable)
		return;

	if (drm_dp_dpcd_writeb(&intel_dp->aux, DP_FEC_CONFIGURATION, DP_FEC_READY) <= 0)
		drm_dbg_kms(&i915->drm,
			    "Failed to set FEC_READY in the sink\n");
}

static void intel_ddi_enable_fec(struct intel_encoder *encoder,
				 const struct intel_crtc_state *crtc_state)
{
	struct drm_i915_private *dev_priv = to_i915(encoder->base.dev);
	struct intel_dp *intel_dp;

	if (!crtc_state->fec_enable)
		return;

	intel_dp = enc_to_intel_dp(encoder);
	intel_de_rmw(dev_priv, dp_tp_ctl_reg(encoder, crtc_state),
		     0, DP_TP_CTL_FEC_ENABLE);
}

static void intel_ddi_disable_fec_state(struct intel_encoder *encoder,
					const struct intel_crtc_state *crtc_state)
{
	struct drm_i915_private *dev_priv = to_i915(encoder->base.dev);
	struct intel_dp *intel_dp;

	if (!crtc_state->fec_enable)
		return;

	intel_dp = enc_to_intel_dp(encoder);
	intel_de_rmw(dev_priv, dp_tp_ctl_reg(encoder, crtc_state),
		     DP_TP_CTL_FEC_ENABLE, 0);
	intel_de_posting_read(dev_priv, dp_tp_ctl_reg(encoder, crtc_state));
}

static void intel_ddi_power_up_lanes(struct intel_encoder *encoder,
				     const struct intel_crtc_state *crtc_state)
{
	struct drm_i915_private *i915 = to_i915(encoder->base.dev);
	struct intel_digital_port *dig_port = enc_to_dig_port(encoder);
	enum phy phy = intel_port_to_phy(i915, encoder->port);

	if (intel_phy_is_combo(i915, phy)) {
		bool lane_reversal =
			dig_port->saved_port_bits & DDI_BUF_PORT_REVERSAL;

		intel_combo_phy_power_up_lanes(i915, phy, false,
					       crtc_state->lane_count,
					       lane_reversal);
	}
}

/* Splitter enable for eDP MSO is limited to certain pipes. */
static u8 intel_ddi_splitter_pipe_mask(struct drm_i915_private *i915)
{
	if (IS_ALDERLAKE_P(i915))
		return BIT(PIPE_A) | BIT(PIPE_B);
	else
		return BIT(PIPE_A);
}

static void intel_ddi_mso_get_config(struct intel_encoder *encoder,
				     struct intel_crtc_state *pipe_config)
{
	struct intel_crtc *crtc = to_intel_crtc(pipe_config->uapi.crtc);
	struct drm_i915_private *i915 = to_i915(crtc->base.dev);
	enum pipe pipe = crtc->pipe;
	u32 dss1;

	if (!HAS_MSO(i915))
		return;

	dss1 = intel_de_read(i915, ICL_PIPE_DSS_CTL1(pipe));

	pipe_config->splitter.enable = dss1 & SPLITTER_ENABLE;
	if (!pipe_config->splitter.enable)
		return;

	if (drm_WARN_ON(&i915->drm, !(intel_ddi_splitter_pipe_mask(i915) & BIT(pipe)))) {
		pipe_config->splitter.enable = false;
		return;
	}

	switch (dss1 & SPLITTER_CONFIGURATION_MASK) {
	default:
		drm_WARN(&i915->drm, true,
			 "Invalid splitter configuration, dss1=0x%08x\n", dss1);
		fallthrough;
	case SPLITTER_CONFIGURATION_2_SEGMENT:
		pipe_config->splitter.link_count = 2;
		break;
	case SPLITTER_CONFIGURATION_4_SEGMENT:
		pipe_config->splitter.link_count = 4;
		break;
	}

	pipe_config->splitter.pixel_overlap = REG_FIELD_GET(OVERLAP_PIXELS_MASK, dss1);
}

static void intel_ddi_mso_configure(const struct intel_crtc_state *crtc_state)
{
	struct intel_crtc *crtc = to_intel_crtc(crtc_state->uapi.crtc);
	struct drm_i915_private *i915 = to_i915(crtc->base.dev);
	enum pipe pipe = crtc->pipe;
	u32 dss1 = 0;

	if (!HAS_MSO(i915))
		return;

	if (crtc_state->splitter.enable) {
		dss1 |= SPLITTER_ENABLE;
		dss1 |= OVERLAP_PIXELS(crtc_state->splitter.pixel_overlap);
		if (crtc_state->splitter.link_count == 2)
			dss1 |= SPLITTER_CONFIGURATION_2_SEGMENT;
		else
			dss1 |= SPLITTER_CONFIGURATION_4_SEGMENT;
	}

	intel_de_rmw(i915, ICL_PIPE_DSS_CTL1(pipe),
		     SPLITTER_ENABLE | SPLITTER_CONFIGURATION_MASK |
		     OVERLAP_PIXELS_MASK, dss1);
}

static u8 mtl_get_port_width(u8 lane_count)
{
	switch (lane_count) {
	case 1:
		return 0;
	case 2:
		return 1;
	case 3:
		return 4;
	case 4:
		return 3;
	default:
		MISSING_CASE(lane_count);
		return 4;
	}
}

static void
mtl_ddi_enable_d2d(struct intel_encoder *encoder)
{
	struct drm_i915_private *dev_priv = to_i915(encoder->base.dev);
	enum port port = encoder->port;

	intel_de_rmw(dev_priv, XELPDP_PORT_BUF_CTL1(port), 0,
		     XELPDP_PORT_BUF_D2D_LINK_ENABLE);

	if (wait_for_us((intel_de_read(dev_priv, XELPDP_PORT_BUF_CTL1(port)) &
			 XELPDP_PORT_BUF_D2D_LINK_STATE), 100)) {
		drm_err(&dev_priv->drm, "Timeout waiting for D2D Link enable for PORT_BUF_CTL %c\n",
			port_name(port));
	}
}

static void mtl_port_buf_ctl_program(struct intel_encoder *encoder,
				     const struct intel_crtc_state *crtc_state)
{
	struct drm_i915_private *i915 = to_i915(encoder->base.dev);
	struct intel_digital_port *dig_port = enc_to_dig_port(encoder);
	enum port port = encoder->port;
	u32 val;

	val = intel_de_read(i915, XELPDP_PORT_BUF_CTL1(port));
	val &= ~XELPDP_PORT_WIDTH_MASK;
	val |= XELPDP_PORT_WIDTH(mtl_get_port_width(crtc_state->lane_count));

	val &= ~XELPDP_PORT_BUF_PORT_DATA_WIDTH_MASK;
	if (intel_dp_is_uhbr(crtc_state))
		val |= XELPDP_PORT_BUF_PORT_DATA_40BIT;
	else
		val |= XELPDP_PORT_BUF_PORT_DATA_10BIT;

	if (dig_port->saved_port_bits & DDI_BUF_PORT_REVERSAL)
		val |= XELPDP_PORT_REVERSAL;

	intel_de_write(i915, XELPDP_PORT_BUF_CTL1(port), val);
}

static void mtl_port_buf_ctl_io_selection(struct intel_encoder *encoder)
{
	struct drm_i915_private *i915 = to_i915(encoder->base.dev);
	struct intel_digital_port *dig_port = enc_to_dig_port(encoder);
	u32 val;

	val = intel_tc_port_in_tbt_alt_mode(dig_port) ?
	      XELPDP_PORT_BUF_IO_SELECT_TBT : 0;
	intel_de_rmw(i915, XELPDP_PORT_BUF_CTL1(encoder->port),
		     XELPDP_PORT_BUF_IO_SELECT_TBT, val);
}

static void mtl_ddi_pre_enable_dp(struct intel_atomic_state *state,
				  struct intel_encoder *encoder,
				  const struct intel_crtc_state *crtc_state,
				  const struct drm_connector_state *conn_state)
{
	struct intel_dp *intel_dp = enc_to_intel_dp(encoder);
	bool is_mst = intel_crtc_has_type(crtc_state, INTEL_OUTPUT_DP_MST);

	intel_dp_set_link_params(intel_dp,
				 crtc_state->port_clock,
				 crtc_state->lane_count);

	/*
	 * We only configure what the register value will be here.  Actual
	 * enabling happens during link training farther down.
	 */
	intel_ddi_init_dp_buf_reg(encoder, crtc_state);

	/*
	 * 1. Enable Power Wells
	 *
	 * This was handled at the beginning of intel_atomic_commit_tail(),
	 * before we called down into this function.
	 */

	/* 2. PMdemand was already set */

	/* 3. Select Thunderbolt */
	mtl_port_buf_ctl_io_selection(encoder);

	/* 4. Enable Panel Power if PPS is required */
	intel_pps_on(intel_dp);

	/* 5. Enable the port PLL */
	intel_ddi_enable_clock(encoder, crtc_state);

	/*
	 * 6.a Configure Transcoder Clock Select to direct the Port clock to the
	 * Transcoder.
	 */
	intel_ddi_enable_transcoder_clock(encoder, crtc_state);

	/*
	 * 6.b If DP v2.0/128b mode - Configure TRANS_DP2_CTL register settings.
	 */
	intel_ddi_config_transcoder_dp2(encoder, crtc_state);

	/*
	 * 6.c Configure TRANS_DDI_FUNC_CTL DDI Select, DDI Mode Select & MST
	 * Transport Select
	 */
	intel_ddi_config_transcoder_func(encoder, crtc_state);

	/*
	 * 6.e Program CoG/MSO configuration bits in DSS_CTL1 if selected.
	 */
	intel_ddi_mso_configure(crtc_state);

	if (!is_mst)
		intel_dp_set_power(intel_dp, DP_SET_POWER_D0);

	intel_dp_configure_protocol_converter(intel_dp, crtc_state);
	intel_dp_sink_set_decompression_state(intel_dp, crtc_state, true);
	/*
	 * DDI FEC: "anticipates enabling FEC encoding sets the FEC_READY bit
	 * in the FEC_CONFIGURATION register to 1 before initiating link
	 * training
	 */
	intel_dp_sink_set_fec_ready(intel_dp, crtc_state);

	intel_dp_check_frl_training(intel_dp);
	intel_dp_pcon_dsc_configure(intel_dp, crtc_state);

	/*
	 * 6. The rest of the below are substeps under the bspec's "Enable and
	 * Train Display Port" step.  Note that steps that are specific to
	 * MST will be handled by intel_mst_pre_enable_dp() before/after it
	 * calls into this function.  Also intel_mst_pre_enable_dp() only calls
	 * us when active_mst_links==0, so any steps designated for "single
	 * stream or multi-stream master transcoder" can just be performed
	 * unconditionally here.
	 *
	 * mtl_ddi_prepare_link_retrain() that is called by
	 * intel_dp_start_link_train() will execute steps: 6.d, 6.f, 6.g, 6.h,
	 * 6.i and 6.j
	 *
	 * 6.k Follow DisplayPort specification training sequence (see notes for
	 *     failure handling)
	 * 6.m If DisplayPort multi-stream - Set DP_TP_CTL link training to Idle
	 *     Pattern, wait for 5 idle patterns (DP_TP_STATUS Min_Idles_Sent)
	 *     (timeout after 800 us)
	 */
	intel_dp_start_link_train(intel_dp, crtc_state);

	/* 6.n Set DP_TP_CTL link training to Normal */
	if (!is_trans_port_sync_mode(crtc_state))
		intel_dp_stop_link_train(intel_dp, crtc_state);

	/* 6.o Configure and enable FEC if needed */
	intel_ddi_enable_fec(encoder, crtc_state);

	intel_dsc_dp_pps_write(encoder, crtc_state);
}

static void tgl_ddi_pre_enable_dp(struct intel_atomic_state *state,
				  struct intel_encoder *encoder,
				  const struct intel_crtc_state *crtc_state,
				  const struct drm_connector_state *conn_state)
{
	struct intel_dp *intel_dp = enc_to_intel_dp(encoder);
	struct drm_i915_private *dev_priv = to_i915(encoder->base.dev);
	struct intel_digital_port *dig_port = enc_to_dig_port(encoder);
	bool is_mst = intel_crtc_has_type(crtc_state, INTEL_OUTPUT_DP_MST);

	intel_dp_set_link_params(intel_dp,
				 crtc_state->port_clock,
				 crtc_state->lane_count);

	/*
	 * We only configure what the register value will be here.  Actual
	 * enabling happens during link training farther down.
	 */
	intel_ddi_init_dp_buf_reg(encoder, crtc_state);

	/*
	 * 1. Enable Power Wells
	 *
	 * This was handled at the beginning of intel_atomic_commit_tail(),
	 * before we called down into this function.
	 */

	/* 2. Enable Panel Power if PPS is required */
	intel_pps_on(intel_dp);

	/*
	 * 3. For non-TBT Type-C ports, set FIA lane count
	 * (DFLEXDPSP.DPX4TXLATC)
	 *
	 * This was done before tgl_ddi_pre_enable_dp by
	 * hsw_crtc_enable()->intel_encoders_pre_pll_enable().
	 */

	/*
	 * 4. Enable the port PLL.
	 *
	 * The PLL enabling itself was already done before this function by
	 * hsw_crtc_enable()->intel_enable_shared_dpll().  We need only
	 * configure the PLL to port mapping here.
	 */
	intel_ddi_enable_clock(encoder, crtc_state);

	/* 5. If IO power is controlled through PWR_WELL_CTL, Enable IO Power */
	if (!intel_tc_port_in_tbt_alt_mode(dig_port)) {
		drm_WARN_ON(&dev_priv->drm, dig_port->ddi_io_wakeref);
		dig_port->ddi_io_wakeref = intel_display_power_get(dev_priv,
								   dig_port->ddi_io_power_domain);
	}

	/* 6. Program DP_MODE */
	icl_program_mg_dp_mode(dig_port, crtc_state);

	/*
	 * 7. The rest of the below are substeps under the bspec's "Enable and
	 * Train Display Port" step.  Note that steps that are specific to
	 * MST will be handled by intel_mst_pre_enable_dp() before/after it
	 * calls into this function.  Also intel_mst_pre_enable_dp() only calls
	 * us when active_mst_links==0, so any steps designated for "single
	 * stream or multi-stream master transcoder" can just be performed
	 * unconditionally here.
	 */

	/*
	 * 7.a Configure Transcoder Clock Select to direct the Port clock to the
	 * Transcoder.
	 */
	intel_ddi_enable_transcoder_clock(encoder, crtc_state);

	if (HAS_DP20(dev_priv))
		intel_ddi_config_transcoder_dp2(encoder, crtc_state);

	/*
	 * 7.b Configure TRANS_DDI_FUNC_CTL DDI Select, DDI Mode Select & MST
	 * Transport Select
	 */
	intel_ddi_config_transcoder_func(encoder, crtc_state);

	/*
	 * 7.c Configure & enable DP_TP_CTL with link training pattern 1
	 * selected
	 *
	 * This will be handled by the intel_dp_start_link_train() farther
	 * down this function.
	 */

	/* 7.e Configure voltage swing and related IO settings */
	encoder->set_signal_levels(encoder, crtc_state);

	/*
	 * 7.f Combo PHY: Configure PORT_CL_DW10 Static Power Down to power up
	 * the used lanes of the DDI.
	 */
	intel_ddi_power_up_lanes(encoder, crtc_state);

	/*
	 * 7.g Program CoG/MSO configuration bits in DSS_CTL1 if selected.
	 */
	intel_ddi_mso_configure(crtc_state);

	if (!is_mst)
		intel_dp_set_power(intel_dp, DP_SET_POWER_D0);

	intel_dp_configure_protocol_converter(intel_dp, crtc_state);
	intel_dp_sink_set_decompression_state(intel_dp, crtc_state, true);
	/*
	 * DDI FEC: "anticipates enabling FEC encoding sets the FEC_READY bit
	 * in the FEC_CONFIGURATION register to 1 before initiating link
	 * training
	 */
	intel_dp_sink_set_fec_ready(intel_dp, crtc_state);

	intel_dp_check_frl_training(intel_dp);
	intel_dp_pcon_dsc_configure(intel_dp, crtc_state);

	/*
	 * 7.i Follow DisplayPort specification training sequence (see notes for
	 *     failure handling)
	 * 7.j If DisplayPort multi-stream - Set DP_TP_CTL link training to Idle
	 *     Pattern, wait for 5 idle patterns (DP_TP_STATUS Min_Idles_Sent)
	 *     (timeout after 800 us)
	 */
	intel_dp_start_link_train(intel_dp, crtc_state);

	/* 7.k Set DP_TP_CTL link training to Normal */
	if (!is_trans_port_sync_mode(crtc_state))
		intel_dp_stop_link_train(intel_dp, crtc_state);

	/* 7.l Configure and enable FEC if needed */
	intel_ddi_enable_fec(encoder, crtc_state);

	intel_dsc_dp_pps_write(encoder, crtc_state);
}

static void hsw_ddi_pre_enable_dp(struct intel_atomic_state *state,
				  struct intel_encoder *encoder,
				  const struct intel_crtc_state *crtc_state,
				  const struct drm_connector_state *conn_state)
{
	struct intel_dp *intel_dp = enc_to_intel_dp(encoder);
	struct drm_i915_private *dev_priv = to_i915(encoder->base.dev);
	enum port port = encoder->port;
	struct intel_digital_port *dig_port = enc_to_dig_port(encoder);
	bool is_mst = intel_crtc_has_type(crtc_state, INTEL_OUTPUT_DP_MST);

	if (DISPLAY_VER(dev_priv) < 11)
		drm_WARN_ON(&dev_priv->drm,
			    is_mst && (port == PORT_A || port == PORT_E));
	else
		drm_WARN_ON(&dev_priv->drm, is_mst && port == PORT_A);

	intel_dp_set_link_params(intel_dp,
				 crtc_state->port_clock,
				 crtc_state->lane_count);

	/*
	 * We only configure what the register value will be here.  Actual
	 * enabling happens during link training farther down.
	 */
	intel_ddi_init_dp_buf_reg(encoder, crtc_state);

	intel_pps_on(intel_dp);

	intel_ddi_enable_clock(encoder, crtc_state);

	if (!intel_tc_port_in_tbt_alt_mode(dig_port)) {
		drm_WARN_ON(&dev_priv->drm, dig_port->ddi_io_wakeref);
		dig_port->ddi_io_wakeref = intel_display_power_get(dev_priv,
								   dig_port->ddi_io_power_domain);
	}

	icl_program_mg_dp_mode(dig_port, crtc_state);

	if (has_buf_trans_select(dev_priv))
		hsw_prepare_dp_ddi_buffers(encoder, crtc_state);

	encoder->set_signal_levels(encoder, crtc_state);

	intel_ddi_power_up_lanes(encoder, crtc_state);

	if (!is_mst)
		intel_dp_set_power(intel_dp, DP_SET_POWER_D0);
	intel_dp_configure_protocol_converter(intel_dp, crtc_state);
	intel_dp_sink_set_decompression_state(intel_dp, crtc_state,
					      true);
	intel_dp_sink_set_fec_ready(intel_dp, crtc_state);
	intel_dp_start_link_train(intel_dp, crtc_state);
	if ((port != PORT_A || DISPLAY_VER(dev_priv) >= 9) &&
	    !is_trans_port_sync_mode(crtc_state))
		intel_dp_stop_link_train(intel_dp, crtc_state);

	intel_ddi_enable_fec(encoder, crtc_state);

	if (!is_mst)
		intel_ddi_enable_transcoder_clock(encoder, crtc_state);

	intel_dsc_dp_pps_write(encoder, crtc_state);
}

static void intel_ddi_pre_enable_dp(struct intel_atomic_state *state,
				    struct intel_encoder *encoder,
				    const struct intel_crtc_state *crtc_state,
				    const struct drm_connector_state *conn_state)
{
	struct drm_i915_private *dev_priv = to_i915(encoder->base.dev);

	if (HAS_DP20(dev_priv))
		intel_dp_128b132b_sdp_crc16(enc_to_intel_dp(encoder),
					    crtc_state);

	if (DISPLAY_VER(dev_priv) >= 14)
		mtl_ddi_pre_enable_dp(state, encoder, crtc_state, conn_state);
	else if (DISPLAY_VER(dev_priv) >= 12)
		tgl_ddi_pre_enable_dp(state, encoder, crtc_state, conn_state);
	else
		hsw_ddi_pre_enable_dp(state, encoder, crtc_state, conn_state);

	/* MST will call a setting of MSA after an allocating of Virtual Channel
	 * from MST encoder pre_enable callback.
	 */
	if (!intel_crtc_has_type(crtc_state, INTEL_OUTPUT_DP_MST))
		intel_ddi_set_dp_msa(crtc_state, conn_state);
}

static void intel_ddi_pre_enable_hdmi(struct intel_atomic_state *state,
				      struct intel_encoder *encoder,
				      const struct intel_crtc_state *crtc_state,
				      const struct drm_connector_state *conn_state)
{
	struct intel_digital_port *dig_port = enc_to_dig_port(encoder);
	struct intel_hdmi *intel_hdmi = &dig_port->hdmi;
	struct drm_i915_private *dev_priv = to_i915(encoder->base.dev);

	intel_dp_dual_mode_set_tmds_output(intel_hdmi, true);
	intel_ddi_enable_clock(encoder, crtc_state);

	drm_WARN_ON(&dev_priv->drm, dig_port->ddi_io_wakeref);
	dig_port->ddi_io_wakeref = intel_display_power_get(dev_priv,
							   dig_port->ddi_io_power_domain);

	icl_program_mg_dp_mode(dig_port, crtc_state);

	intel_ddi_enable_transcoder_clock(encoder, crtc_state);

	dig_port->set_infoframes(encoder,
				 crtc_state->has_infoframe,
				 crtc_state, conn_state);
}

static void intel_ddi_pre_enable(struct intel_atomic_state *state,
				 struct intel_encoder *encoder,
				 const struct intel_crtc_state *crtc_state,
				 const struct drm_connector_state *conn_state)
{
	struct intel_crtc *crtc = to_intel_crtc(crtc_state->uapi.crtc);
	struct drm_i915_private *dev_priv = to_i915(crtc->base.dev);
	enum pipe pipe = crtc->pipe;

	/*
	 * When called from DP MST code:
	 * - conn_state will be NULL
	 * - encoder will be the main encoder (ie. mst->primary)
	 * - the main connector associated with this port
	 *   won't be active or linked to a crtc
	 * - crtc_state will be the state of the first stream to
	 *   be activated on this port, and it may not be the same
	 *   stream that will be deactivated last, but each stream
	 *   should have a state that is identical when it comes to
	 *   the DP link parameteres
	 */

	drm_WARN_ON(&dev_priv->drm, crtc_state->has_pch_encoder);

	intel_set_cpu_fifo_underrun_reporting(dev_priv, pipe, true);

	if (intel_crtc_has_type(crtc_state, INTEL_OUTPUT_HDMI)) {
		intel_ddi_pre_enable_hdmi(state, encoder, crtc_state,
					  conn_state);
	} else {
		struct intel_digital_port *dig_port = enc_to_dig_port(encoder);

		intel_ddi_pre_enable_dp(state, encoder, crtc_state,
					conn_state);

		/* FIXME precompute everything properly */
		/* FIXME how do we turn infoframes off again? */
		if (dig_port->lspcon.active && dig_port->dp.has_hdmi_sink)
			dig_port->set_infoframes(encoder,
						 crtc_state->has_infoframe,
						 crtc_state, conn_state);
	}
}

static void
mtl_ddi_disable_d2d_link(struct intel_encoder *encoder)
{
	struct drm_i915_private *dev_priv = to_i915(encoder->base.dev);
	enum port port = encoder->port;

	intel_de_rmw(dev_priv, XELPDP_PORT_BUF_CTL1(port),
		     XELPDP_PORT_BUF_D2D_LINK_ENABLE, 0);

	if (wait_for_us(!(intel_de_read(dev_priv, XELPDP_PORT_BUF_CTL1(port)) &
			  XELPDP_PORT_BUF_D2D_LINK_STATE), 100))
		drm_err(&dev_priv->drm, "Timeout waiting for D2D Link disable for PORT_BUF_CTL %c\n",
			port_name(port));
}

static void mtl_disable_ddi_buf(struct intel_encoder *encoder,
				const struct intel_crtc_state *crtc_state)
{
	struct drm_i915_private *dev_priv = to_i915(encoder->base.dev);
	enum port port = encoder->port;
	u32 val;

	/* 3.b Clear DDI_CTL_DE Enable to 0. */
	val = intel_de_read(dev_priv, DDI_BUF_CTL(port));
	if (val & DDI_BUF_CTL_ENABLE) {
		val &= ~DDI_BUF_CTL_ENABLE;
		intel_de_write(dev_priv, DDI_BUF_CTL(port), val);

		/* 3.c Poll for PORT_BUF_CTL Idle Status == 1, timeout after 100us */
		mtl_wait_ddi_buf_idle(dev_priv, port);
	}

	/* 3.d Disable D2D Link */
	mtl_ddi_disable_d2d_link(encoder);

	/* 3.e Disable DP_TP_CTL */
	if (intel_crtc_has_dp_encoder(crtc_state)) {
		intel_de_rmw(dev_priv, dp_tp_ctl_reg(encoder, crtc_state),
			     DP_TP_CTL_ENABLE, 0);
	}
}

static void disable_ddi_buf(struct intel_encoder *encoder,
			    const struct intel_crtc_state *crtc_state)
{
	struct drm_i915_private *dev_priv = to_i915(encoder->base.dev);
	enum port port = encoder->port;
	bool wait = false;
	u32 val;

	val = intel_de_read(dev_priv, DDI_BUF_CTL(port));
	if (val & DDI_BUF_CTL_ENABLE) {
		val &= ~DDI_BUF_CTL_ENABLE;
		intel_de_write(dev_priv, DDI_BUF_CTL(port), val);
		wait = true;
	}

	if (intel_crtc_has_dp_encoder(crtc_state))
		intel_de_rmw(dev_priv, dp_tp_ctl_reg(encoder, crtc_state),
			     DP_TP_CTL_ENABLE, 0);

	/* Disable FEC in DP Sink */
	intel_ddi_disable_fec_state(encoder, crtc_state);

	if (wait)
		intel_wait_ddi_buf_idle(dev_priv, port);
}

static void intel_disable_ddi_buf(struct intel_encoder *encoder,
				  const struct intel_crtc_state *crtc_state)
{
	struct drm_i915_private *dev_priv = to_i915(encoder->base.dev);

	if (DISPLAY_VER(dev_priv) >= 14) {
		mtl_disable_ddi_buf(encoder, crtc_state);

		/* 3.f Disable DP_TP_CTL FEC Enable if it is needed */
		intel_ddi_disable_fec_state(encoder, crtc_state);
	} else {
		disable_ddi_buf(encoder, crtc_state);
	}
}

static void intel_ddi_post_disable_dp(struct intel_atomic_state *state,
				      struct intel_encoder *encoder,
				      const struct intel_crtc_state *old_crtc_state,
				      const struct drm_connector_state *old_conn_state)
{
	struct drm_i915_private *dev_priv = to_i915(encoder->base.dev);
	struct intel_digital_port *dig_port = enc_to_dig_port(encoder);
	struct intel_dp *intel_dp = &dig_port->dp;
	intel_wakeref_t wakeref;
	bool is_mst = intel_crtc_has_type(old_crtc_state,
					  INTEL_OUTPUT_DP_MST);

	if (!is_mst)
		intel_dp_set_infoframes(encoder, false,
					old_crtc_state, old_conn_state);

	/*
	 * Power down sink before disabling the port, otherwise we end
	 * up getting interrupts from the sink on detecting link loss.
	 */
	intel_dp_set_power(intel_dp, DP_SET_POWER_D3);

	if (DISPLAY_VER(dev_priv) >= 12) {
		if (is_mst) {
			enum transcoder cpu_transcoder = old_crtc_state->cpu_transcoder;

			intel_de_rmw(dev_priv, TRANS_DDI_FUNC_CTL(cpu_transcoder),
				     TGL_TRANS_DDI_PORT_MASK | TRANS_DDI_MODE_SELECT_MASK,
				     0);
		}
	} else {
		if (!is_mst)
			intel_ddi_disable_transcoder_clock(old_crtc_state);
	}

	intel_disable_ddi_buf(encoder, old_crtc_state);

	/*
	 * From TGL spec: "If single stream or multi-stream master transcoder:
	 * Configure Transcoder Clock select to direct no clock to the
	 * transcoder"
	 */
	if (DISPLAY_VER(dev_priv) >= 12)
		intel_ddi_disable_transcoder_clock(old_crtc_state);

	intel_pps_vdd_on(intel_dp);
	intel_pps_off(intel_dp);

	wakeref = fetch_and_zero(&dig_port->ddi_io_wakeref);

	if (wakeref)
		intel_display_power_put(dev_priv,
					dig_port->ddi_io_power_domain,
					wakeref);

	intel_ddi_disable_clock(encoder);

	/* De-select Thunderbolt */
	if (DISPLAY_VER(dev_priv) >= 14)
		intel_de_rmw(dev_priv, XELPDP_PORT_BUF_CTL1(encoder->port),
			     XELPDP_PORT_BUF_IO_SELECT_TBT, 0);
}

static void intel_ddi_post_disable_hdmi(struct intel_atomic_state *state,
					struct intel_encoder *encoder,
					const struct intel_crtc_state *old_crtc_state,
					const struct drm_connector_state *old_conn_state)
{
	struct drm_i915_private *dev_priv = to_i915(encoder->base.dev);
	struct intel_digital_port *dig_port = enc_to_dig_port(encoder);
	struct intel_hdmi *intel_hdmi = &dig_port->hdmi;
	intel_wakeref_t wakeref;

	dig_port->set_infoframes(encoder, false,
				 old_crtc_state, old_conn_state);

	if (DISPLAY_VER(dev_priv) < 12)
		intel_ddi_disable_transcoder_clock(old_crtc_state);

	intel_disable_ddi_buf(encoder, old_crtc_state);

	if (DISPLAY_VER(dev_priv) >= 12)
		intel_ddi_disable_transcoder_clock(old_crtc_state);

	wakeref = fetch_and_zero(&dig_port->ddi_io_wakeref);
	if (wakeref)
		intel_display_power_put(dev_priv,
					dig_port->ddi_io_power_domain,
					wakeref);

	intel_ddi_disable_clock(encoder);

	intel_dp_dual_mode_set_tmds_output(intel_hdmi, false);
}

static void intel_ddi_post_disable(struct intel_atomic_state *state,
				   struct intel_encoder *encoder,
				   const struct intel_crtc_state *old_crtc_state,
				   const struct drm_connector_state *old_conn_state)
{
	struct drm_i915_private *dev_priv = to_i915(encoder->base.dev);
	struct intel_crtc *slave_crtc;

	if (!intel_crtc_has_type(old_crtc_state, INTEL_OUTPUT_DP_MST)) {
		intel_crtc_vblank_off(old_crtc_state);

		intel_disable_transcoder(old_crtc_state);

		intel_ddi_disable_transcoder_func(old_crtc_state);

		intel_dsc_disable(old_crtc_state);

		if (DISPLAY_VER(dev_priv) >= 9)
			skl_scaler_disable(old_crtc_state);
		else
			ilk_pfit_disable(old_crtc_state);
	}

	for_each_intel_crtc_in_pipe_mask(&dev_priv->drm, slave_crtc,
					 intel_crtc_bigjoiner_slave_pipes(old_crtc_state)) {
		const struct intel_crtc_state *old_slave_crtc_state =
			intel_atomic_get_old_crtc_state(state, slave_crtc);

		intel_crtc_vblank_off(old_slave_crtc_state);

		intel_dsc_disable(old_slave_crtc_state);
		skl_scaler_disable(old_slave_crtc_state);
	}

	/*
	 * When called from DP MST code:
	 * - old_conn_state will be NULL
	 * - encoder will be the main encoder (ie. mst->primary)
	 * - the main connector associated with this port
	 *   won't be active or linked to a crtc
	 * - old_crtc_state will be the state of the last stream to
	 *   be deactivated on this port, and it may not be the same
	 *   stream that was activated last, but each stream
	 *   should have a state that is identical when it comes to
	 *   the DP link parameteres
	 */

	if (intel_crtc_has_type(old_crtc_state, INTEL_OUTPUT_HDMI))
		intel_ddi_post_disable_hdmi(state, encoder, old_crtc_state,
					    old_conn_state);
	else
		intel_ddi_post_disable_dp(state, encoder, old_crtc_state,
					  old_conn_state);
}

static void intel_ddi_post_pll_disable(struct intel_atomic_state *state,
				       struct intel_encoder *encoder,
				       const struct intel_crtc_state *old_crtc_state,
				       const struct drm_connector_state *old_conn_state)
{
	struct drm_i915_private *i915 = to_i915(encoder->base.dev);
	struct intel_digital_port *dig_port = enc_to_dig_port(encoder);
	enum phy phy = intel_port_to_phy(i915, encoder->port);
	bool is_tc_port = intel_phy_is_tc(i915, phy);

	main_link_aux_power_domain_put(dig_port, old_crtc_state);

	if (is_tc_port)
		intel_tc_port_put_link(dig_port);
}

static void trans_port_sync_stop_link_train(struct intel_atomic_state *state,
					    struct intel_encoder *encoder,
					    const struct intel_crtc_state *crtc_state)
{
	const struct drm_connector_state *conn_state;
	struct drm_connector *conn;
	int i;

	if (!crtc_state->sync_mode_slaves_mask)
		return;

	for_each_new_connector_in_state(&state->base, conn, conn_state, i) {
		struct intel_encoder *slave_encoder =
			to_intel_encoder(conn_state->best_encoder);
		struct intel_crtc *slave_crtc = to_intel_crtc(conn_state->crtc);
		const struct intel_crtc_state *slave_crtc_state;

		if (!slave_crtc)
			continue;

		slave_crtc_state =
			intel_atomic_get_new_crtc_state(state, slave_crtc);

		if (slave_crtc_state->master_transcoder !=
		    crtc_state->cpu_transcoder)
			continue;

		intel_dp_stop_link_train(enc_to_intel_dp(slave_encoder),
					 slave_crtc_state);
	}

	usleep_range(200, 400);

	intel_dp_stop_link_train(enc_to_intel_dp(encoder),
				 crtc_state);
}

static void intel_enable_ddi_dp(struct intel_atomic_state *state,
				struct intel_encoder *encoder,
				const struct intel_crtc_state *crtc_state,
				const struct drm_connector_state *conn_state)
{
	struct drm_i915_private *dev_priv = to_i915(encoder->base.dev);
	struct intel_dp *intel_dp = enc_to_intel_dp(encoder);
	struct intel_digital_port *dig_port = enc_to_dig_port(encoder);
	enum port port = encoder->port;

	if (port == PORT_A && DISPLAY_VER(dev_priv) < 9)
		intel_dp_stop_link_train(intel_dp, crtc_state);

	drm_connector_update_privacy_screen(conn_state);
	intel_edp_backlight_on(crtc_state, conn_state);

	if (!dig_port->lspcon.active || dig_port->dp.has_hdmi_sink)
		intel_dp_set_infoframes(encoder, true, crtc_state, conn_state);

	intel_audio_codec_enable(encoder, crtc_state, conn_state);

	trans_port_sync_stop_link_train(state, encoder, crtc_state);
}

static i915_reg_t
gen9_chicken_trans_reg_by_port(struct drm_i915_private *dev_priv,
			       enum port port)
{
	static const enum transcoder trans[] = {
		[PORT_A] = TRANSCODER_EDP,
		[PORT_B] = TRANSCODER_A,
		[PORT_C] = TRANSCODER_B,
		[PORT_D] = TRANSCODER_C,
		[PORT_E] = TRANSCODER_A,
	};

	drm_WARN_ON(&dev_priv->drm, DISPLAY_VER(dev_priv) < 9);

	if (drm_WARN_ON(&dev_priv->drm, port < PORT_A || port > PORT_E))
		port = PORT_A;

	return CHICKEN_TRANS(trans[port]);
}

static void intel_enable_ddi_hdmi(struct intel_atomic_state *state,
				  struct intel_encoder *encoder,
				  const struct intel_crtc_state *crtc_state,
				  const struct drm_connector_state *conn_state)
{
	struct drm_i915_private *dev_priv = to_i915(encoder->base.dev);
	struct intel_digital_port *dig_port = enc_to_dig_port(encoder);
	struct drm_connector *connector = conn_state->connector;
	enum port port = encoder->port;
	enum phy phy = intel_port_to_phy(dev_priv, port);
	u32 buf_ctl;

	if (!intel_hdmi_handle_sink_scrambling(encoder, connector,
					       crtc_state->hdmi_high_tmds_clock_ratio,
					       crtc_state->hdmi_scrambling))
		drm_dbg_kms(&dev_priv->drm,
			    "[CONNECTOR:%d:%s] Failed to configure sink scrambling/TMDS bit clock ratio\n",
			    connector->base.id, connector->name);

	if (has_buf_trans_select(dev_priv))
		hsw_prepare_hdmi_ddi_buffers(encoder, crtc_state);

	/* e. Enable D2D Link for C10/C20 Phy */
	if (DISPLAY_VER(dev_priv) >= 14)
		mtl_ddi_enable_d2d(encoder);

	encoder->set_signal_levels(encoder, crtc_state);

	/* Display WA #1143: skl,kbl,cfl */
	if (DISPLAY_VER(dev_priv) == 9 && !IS_BROXTON(dev_priv)) {
		/*
		 * For some reason these chicken bits have been
		 * stuffed into a transcoder register, event though
		 * the bits affect a specific DDI port rather than
		 * a specific transcoder.
		 */
		i915_reg_t reg = gen9_chicken_trans_reg_by_port(dev_priv, port);
		u32 val;

		val = intel_de_read(dev_priv, reg);

		if (port == PORT_E)
			val |= DDIE_TRAINING_OVERRIDE_ENABLE |
				DDIE_TRAINING_OVERRIDE_VALUE;
		else
			val |= DDI_TRAINING_OVERRIDE_ENABLE |
				DDI_TRAINING_OVERRIDE_VALUE;

		intel_de_write(dev_priv, reg, val);
		intel_de_posting_read(dev_priv, reg);

		udelay(1);

		if (port == PORT_E)
			val &= ~(DDIE_TRAINING_OVERRIDE_ENABLE |
				 DDIE_TRAINING_OVERRIDE_VALUE);
		else
			val &= ~(DDI_TRAINING_OVERRIDE_ENABLE |
				 DDI_TRAINING_OVERRIDE_VALUE);

		intel_de_write(dev_priv, reg, val);
	}

	intel_ddi_power_up_lanes(encoder, crtc_state);

	/* In HDMI/DVI mode, the port width, and swing/emphasis values
	 * are ignored so nothing special needs to be done besides
	 * enabling the port.
	 *
	 * On ADL_P the PHY link rate and lane count must be programmed but
	 * these are both 0 for HDMI.
	 *
	 * But MTL onwards HDMI2.1 is supported and in TMDS mode this
	 * is filled with lane count, already set in the crtc_state.
	 * The same is required to be filled in PORT_BUF_CTL for C10/20 Phy.
	 */
	buf_ctl = dig_port->saved_port_bits | DDI_BUF_CTL_ENABLE;
	if (DISPLAY_VER(dev_priv) >= 14) {
		u8  lane_count = mtl_get_port_width(crtc_state->lane_count);
		u32 port_buf = 0;

		port_buf |= XELPDP_PORT_WIDTH(lane_count);

		if (dig_port->saved_port_bits & DDI_BUF_PORT_REVERSAL)
			port_buf |= XELPDP_PORT_REVERSAL;

		intel_de_rmw(dev_priv, XELPDP_PORT_BUF_CTL1(port),
			     XELPDP_PORT_WIDTH_MASK | XELPDP_PORT_REVERSAL, port_buf);

		buf_ctl |= DDI_PORT_WIDTH(lane_count);
	} else if (IS_ALDERLAKE_P(dev_priv) && intel_phy_is_tc(dev_priv, phy)) {
		drm_WARN_ON(&dev_priv->drm, !intel_tc_port_in_legacy_mode(dig_port));
		buf_ctl |= DDI_BUF_CTL_TC_PHY_OWNERSHIP;
	}

	intel_de_write(dev_priv, DDI_BUF_CTL(port), buf_ctl);

	intel_wait_ddi_buf_active(dev_priv, port);

	intel_audio_codec_enable(encoder, crtc_state, conn_state);
}

static void intel_enable_ddi(struct intel_atomic_state *state,
			     struct intel_encoder *encoder,
			     const struct intel_crtc_state *crtc_state,
			     const struct drm_connector_state *conn_state)
{
	drm_WARN_ON(state->base.dev, crtc_state->has_pch_encoder);

	if (!intel_crtc_is_bigjoiner_slave(crtc_state))
		intel_ddi_enable_transcoder_func(encoder, crtc_state);

	/* Enable/Disable DP2.0 SDP split config before transcoder */
	intel_audio_sdp_split_update(encoder, crtc_state);

	intel_enable_transcoder(crtc_state);

	intel_crtc_vblank_on(crtc_state);

	if (intel_crtc_has_type(crtc_state, INTEL_OUTPUT_HDMI))
		intel_enable_ddi_hdmi(state, encoder, crtc_state, conn_state);
	else
		intel_enable_ddi_dp(state, encoder, crtc_state, conn_state);

	/* Enable hdcp if it's desired */
	if (conn_state->content_protection ==
	    DRM_MODE_CONTENT_PROTECTION_DESIRED)
		intel_hdcp_enable(state, encoder, crtc_state, conn_state);
}

static void intel_disable_ddi_dp(struct intel_atomic_state *state,
				 struct intel_encoder *encoder,
				 const struct intel_crtc_state *old_crtc_state,
				 const struct drm_connector_state *old_conn_state)
{
	struct intel_dp *intel_dp = enc_to_intel_dp(encoder);

	intel_dp->link_trained = false;

	intel_audio_codec_disable(encoder, old_crtc_state, old_conn_state);

	intel_psr_disable(intel_dp, old_crtc_state);
	intel_edp_backlight_off(old_conn_state);
	/* Disable the decompression in DP Sink */
	intel_dp_sink_set_decompression_state(intel_dp, old_crtc_state,
					      false);
	/* Disable Ignore_MSA bit in DP Sink */
	intel_dp_sink_set_msa_timing_par_ignore_state(intel_dp, old_crtc_state,
						      false);
}

static void intel_disable_ddi_hdmi(struct intel_atomic_state *state,
				   struct intel_encoder *encoder,
				   const struct intel_crtc_state *old_crtc_state,
				   const struct drm_connector_state *old_conn_state)
{
	struct drm_i915_private *i915 = to_i915(encoder->base.dev);
	struct drm_connector *connector = old_conn_state->connector;

	intel_audio_codec_disable(encoder, old_crtc_state, old_conn_state);

	if (!intel_hdmi_handle_sink_scrambling(encoder, connector,
					       false, false))
		drm_dbg_kms(&i915->drm,
			    "[CONNECTOR:%d:%s] Failed to reset sink scrambling/TMDS bit clock ratio\n",
			    connector->base.id, connector->name);
}

static void intel_disable_ddi(struct intel_atomic_state *state,
			      struct intel_encoder *encoder,
			      const struct intel_crtc_state *old_crtc_state,
			      const struct drm_connector_state *old_conn_state)
{
	intel_tc_port_link_cancel_reset_work(enc_to_dig_port(encoder));

	intel_hdcp_disable(to_intel_connector(old_conn_state->connector));

	if (intel_crtc_has_type(old_crtc_state, INTEL_OUTPUT_HDMI))
		intel_disable_ddi_hdmi(state, encoder, old_crtc_state,
				       old_conn_state);
	else
		intel_disable_ddi_dp(state, encoder, old_crtc_state,
				     old_conn_state);
}

static void intel_ddi_update_pipe_dp(struct intel_atomic_state *state,
				     struct intel_encoder *encoder,
				     const struct intel_crtc_state *crtc_state,
				     const struct drm_connector_state *conn_state)
{
	intel_ddi_set_dp_msa(crtc_state, conn_state);

	intel_dp_set_infoframes(encoder, true, crtc_state, conn_state);

	intel_backlight_update(state, encoder, crtc_state, conn_state);
	drm_connector_update_privacy_screen(conn_state);
}

void intel_ddi_update_pipe(struct intel_atomic_state *state,
			   struct intel_encoder *encoder,
			   const struct intel_crtc_state *crtc_state,
			   const struct drm_connector_state *conn_state)
{

	if (!intel_crtc_has_type(crtc_state, INTEL_OUTPUT_HDMI) &&
	    !intel_encoder_is_mst(encoder))
		intel_ddi_update_pipe_dp(state, encoder, crtc_state,
					 conn_state);

	intel_hdcp_update_pipe(state, encoder, crtc_state, conn_state);
}

void intel_ddi_update_active_dpll(struct intel_atomic_state *state,
				  struct intel_encoder *encoder,
				  struct intel_crtc *crtc)
{
	struct drm_i915_private *i915 = to_i915(encoder->base.dev);
	struct intel_crtc_state *crtc_state =
		intel_atomic_get_new_crtc_state(state, crtc);
	struct intel_crtc *slave_crtc;
	enum phy phy = intel_port_to_phy(i915, encoder->port);

<<<<<<< HEAD
	/* FIXME: Add MTL pll_mgr */
	if (DISPLAY_VER(i915) >= 14 || !intel_phy_is_tc(i915, phy))
=======
	if (!intel_phy_is_tc(i915, phy))
>>>>>>> ac9a7868
		return;

	intel_update_active_dpll(state, crtc, encoder);
	for_each_intel_crtc_in_pipe_mask(&i915->drm, slave_crtc,
					 intel_crtc_bigjoiner_slave_pipes(crtc_state))
		intel_update_active_dpll(state, slave_crtc, encoder);
}

static void
intel_ddi_pre_pll_enable(struct intel_atomic_state *state,
			 struct intel_encoder *encoder,
			 const struct intel_crtc_state *crtc_state,
			 const struct drm_connector_state *conn_state)
{
	struct drm_i915_private *dev_priv = to_i915(encoder->base.dev);
	struct intel_digital_port *dig_port = enc_to_dig_port(encoder);
	enum phy phy = intel_port_to_phy(dev_priv, encoder->port);
	bool is_tc_port = intel_phy_is_tc(dev_priv, phy);

	if (is_tc_port) {
		struct intel_crtc *master_crtc =
			to_intel_crtc(crtc_state->uapi.crtc);

		intel_tc_port_get_link(dig_port, crtc_state->lane_count);
		intel_ddi_update_active_dpll(state, encoder, master_crtc);
	}

	main_link_aux_power_domain_get(dig_port, crtc_state);

	if (is_tc_port && !intel_tc_port_in_tbt_alt_mode(dig_port))
		/*
		 * Program the lane count for static/dynamic connections on
		 * Type-C ports.  Skip this step for TBT.
		 */
		intel_tc_port_set_fia_lane_count(dig_port, crtc_state->lane_count);
	else if (IS_GEMINILAKE(dev_priv) || IS_BROXTON(dev_priv))
		bxt_ddi_phy_set_lane_optim_mask(encoder,
						crtc_state->lane_lat_optim_mask);
}

static void adlp_tbt_to_dp_alt_switch_wa(struct intel_encoder *encoder)
{
	struct drm_i915_private *i915 = to_i915(encoder->base.dev);
	enum tc_port tc_port = intel_port_to_tc(i915, encoder->port);
	int ln;

	for (ln = 0; ln < 2; ln++)
		intel_dkl_phy_rmw(i915, DKL_PCS_DW5(tc_port, ln), DKL_PCS_DW5_CORE_SOFTRESET, 0);
}

static void mtl_ddi_prepare_link_retrain(struct intel_dp *intel_dp,
					 const struct intel_crtc_state *crtc_state)
{
	struct intel_digital_port *dig_port = dp_to_dig_port(intel_dp);
	struct intel_encoder *encoder = &dig_port->base;
	struct drm_i915_private *dev_priv = to_i915(encoder->base.dev);
	enum port port = encoder->port;
	u32 dp_tp_ctl;

	/*
	 * TODO: To train with only a different voltage swing entry is not
	 * necessary disable and enable port
	 */
	dp_tp_ctl = intel_de_read(dev_priv, dp_tp_ctl_reg(encoder, crtc_state));
	if (dp_tp_ctl & DP_TP_CTL_ENABLE)
		mtl_disable_ddi_buf(encoder, crtc_state);

	/* 6.d Configure and enable DP_TP_CTL with link training pattern 1 selected */
	dp_tp_ctl = DP_TP_CTL_ENABLE | DP_TP_CTL_LINK_TRAIN_PAT1;
	if (intel_crtc_has_type(crtc_state, INTEL_OUTPUT_DP_MST)) {
		dp_tp_ctl |= DP_TP_CTL_MODE_MST;
	} else {
		dp_tp_ctl |= DP_TP_CTL_MODE_SST;
		if (drm_dp_enhanced_frame_cap(intel_dp->dpcd))
			dp_tp_ctl |= DP_TP_CTL_ENHANCED_FRAME_ENABLE;
	}
	intel_de_write(dev_priv, dp_tp_ctl_reg(encoder, crtc_state), dp_tp_ctl);
	intel_de_posting_read(dev_priv, dp_tp_ctl_reg(encoder, crtc_state));

	/* 6.f Enable D2D Link */
	mtl_ddi_enable_d2d(encoder);

	/* 6.g Configure voltage swing and related IO settings */
	encoder->set_signal_levels(encoder, crtc_state);

	/* 6.h Configure PORT_BUF_CTL1 */
	mtl_port_buf_ctl_program(encoder, crtc_state);

	/* 6.i Configure and enable DDI_CTL_DE to start sending valid data to port slice */
	intel_dp->DP |= DDI_BUF_CTL_ENABLE;
	intel_de_write(dev_priv, DDI_BUF_CTL(port), intel_dp->DP);
	intel_de_posting_read(dev_priv, DDI_BUF_CTL(port));

	/* 6.j Poll for PORT_BUF_CTL Idle Status == 0, timeout after 100 us */
	intel_wait_ddi_buf_active(dev_priv, port);
}

static void intel_ddi_prepare_link_retrain(struct intel_dp *intel_dp,
					   const struct intel_crtc_state *crtc_state)
{
	struct intel_digital_port *dig_port = dp_to_dig_port(intel_dp);
	struct intel_encoder *encoder = &dig_port->base;
	struct drm_i915_private *dev_priv = to_i915(encoder->base.dev);
	enum port port = encoder->port;
	u32 dp_tp_ctl, ddi_buf_ctl;
	bool wait = false;

	dp_tp_ctl = intel_de_read(dev_priv, dp_tp_ctl_reg(encoder, crtc_state));

	if (dp_tp_ctl & DP_TP_CTL_ENABLE) {
		ddi_buf_ctl = intel_de_read(dev_priv, DDI_BUF_CTL(port));
		if (ddi_buf_ctl & DDI_BUF_CTL_ENABLE) {
			intel_de_write(dev_priv, DDI_BUF_CTL(port),
				       ddi_buf_ctl & ~DDI_BUF_CTL_ENABLE);
			wait = true;
		}

		dp_tp_ctl &= ~DP_TP_CTL_ENABLE;
		intel_de_write(dev_priv, dp_tp_ctl_reg(encoder, crtc_state), dp_tp_ctl);
		intel_de_posting_read(dev_priv, dp_tp_ctl_reg(encoder, crtc_state));

		if (wait)
			intel_wait_ddi_buf_idle(dev_priv, port);
	}

	dp_tp_ctl = DP_TP_CTL_ENABLE | DP_TP_CTL_LINK_TRAIN_PAT1;
	if (intel_crtc_has_type(crtc_state, INTEL_OUTPUT_DP_MST)) {
		dp_tp_ctl |= DP_TP_CTL_MODE_MST;
	} else {
		dp_tp_ctl |= DP_TP_CTL_MODE_SST;
		if (drm_dp_enhanced_frame_cap(intel_dp->dpcd))
			dp_tp_ctl |= DP_TP_CTL_ENHANCED_FRAME_ENABLE;
	}
	intel_de_write(dev_priv, dp_tp_ctl_reg(encoder, crtc_state), dp_tp_ctl);
	intel_de_posting_read(dev_priv, dp_tp_ctl_reg(encoder, crtc_state));

	if (IS_ALDERLAKE_P(dev_priv) &&
	    (intel_tc_port_in_dp_alt_mode(dig_port) || intel_tc_port_in_legacy_mode(dig_port)))
		adlp_tbt_to_dp_alt_switch_wa(encoder);

	intel_dp->DP |= DDI_BUF_CTL_ENABLE;
	intel_de_write(dev_priv, DDI_BUF_CTL(port), intel_dp->DP);
	intel_de_posting_read(dev_priv, DDI_BUF_CTL(port));

	intel_wait_ddi_buf_active(dev_priv, port);
}

static void intel_ddi_set_link_train(struct intel_dp *intel_dp,
				     const struct intel_crtc_state *crtc_state,
				     u8 dp_train_pat)
{
	struct intel_encoder *encoder = &dp_to_dig_port(intel_dp)->base;
	struct drm_i915_private *dev_priv = to_i915(encoder->base.dev);
	u32 temp;

	temp = intel_de_read(dev_priv, dp_tp_ctl_reg(encoder, crtc_state));

	temp &= ~DP_TP_CTL_LINK_TRAIN_MASK;
	switch (intel_dp_training_pattern_symbol(dp_train_pat)) {
	case DP_TRAINING_PATTERN_DISABLE:
		temp |= DP_TP_CTL_LINK_TRAIN_NORMAL;
		break;
	case DP_TRAINING_PATTERN_1:
		temp |= DP_TP_CTL_LINK_TRAIN_PAT1;
		break;
	case DP_TRAINING_PATTERN_2:
		temp |= DP_TP_CTL_LINK_TRAIN_PAT2;
		break;
	case DP_TRAINING_PATTERN_3:
		temp |= DP_TP_CTL_LINK_TRAIN_PAT3;
		break;
	case DP_TRAINING_PATTERN_4:
		temp |= DP_TP_CTL_LINK_TRAIN_PAT4;
		break;
	}

	intel_de_write(dev_priv, dp_tp_ctl_reg(encoder, crtc_state), temp);
}

static void intel_ddi_set_idle_link_train(struct intel_dp *intel_dp,
					  const struct intel_crtc_state *crtc_state)
{
	struct intel_encoder *encoder = &dp_to_dig_port(intel_dp)->base;
	struct drm_i915_private *dev_priv = to_i915(encoder->base.dev);
	enum port port = encoder->port;

	intel_de_rmw(dev_priv, dp_tp_ctl_reg(encoder, crtc_state),
		     DP_TP_CTL_LINK_TRAIN_MASK, DP_TP_CTL_LINK_TRAIN_IDLE);

	/*
	 * Until TGL on PORT_A we can have only eDP in SST mode. There the only
	 * reason we need to set idle transmission mode is to work around a HW
	 * issue where we enable the pipe while not in idle link-training mode.
	 * In this case there is requirement to wait for a minimum number of
	 * idle patterns to be sent.
	 */
	if (port == PORT_A && DISPLAY_VER(dev_priv) < 12)
		return;

	if (intel_de_wait_for_set(dev_priv,
				  dp_tp_status_reg(encoder, crtc_state),
				  DP_TP_STATUS_IDLE_DONE, 1))
		drm_err(&dev_priv->drm,
			"Timed out waiting for DP idle patterns\n");
}

static bool intel_ddi_is_audio_enabled(struct drm_i915_private *dev_priv,
				       enum transcoder cpu_transcoder)
{
	if (cpu_transcoder == TRANSCODER_EDP)
		return false;

	if (!intel_display_power_is_enabled(dev_priv, POWER_DOMAIN_AUDIO_MMIO))
		return false;

	return intel_de_read(dev_priv, HSW_AUD_PIN_ELD_CP_VLD) &
		AUDIO_OUTPUT_ENABLE(cpu_transcoder);
}

void intel_ddi_compute_min_voltage_level(struct drm_i915_private *dev_priv,
					 struct intel_crtc_state *crtc_state)
{
	if (DISPLAY_VER(dev_priv) >= 12 && crtc_state->port_clock > 594000)
		crtc_state->min_voltage_level = 2;
	else if (IS_JSL_EHL(dev_priv) && crtc_state->port_clock > 594000)
		crtc_state->min_voltage_level = 3;
	else if (DISPLAY_VER(dev_priv) >= 11 && crtc_state->port_clock > 594000)
		crtc_state->min_voltage_level = 1;
}

static enum transcoder bdw_transcoder_master_readout(struct drm_i915_private *dev_priv,
						     enum transcoder cpu_transcoder)
{
	u32 master_select;

	if (DISPLAY_VER(dev_priv) >= 11) {
		u32 ctl2 = intel_de_read(dev_priv, TRANS_DDI_FUNC_CTL2(cpu_transcoder));

		if ((ctl2 & PORT_SYNC_MODE_ENABLE) == 0)
			return INVALID_TRANSCODER;

		master_select = REG_FIELD_GET(PORT_SYNC_MODE_MASTER_SELECT_MASK, ctl2);
	} else {
		u32 ctl = intel_de_read(dev_priv, TRANS_DDI_FUNC_CTL(cpu_transcoder));

		if ((ctl & TRANS_DDI_PORT_SYNC_ENABLE) == 0)
			return INVALID_TRANSCODER;

		master_select = REG_FIELD_GET(TRANS_DDI_PORT_SYNC_MASTER_SELECT_MASK, ctl);
	}

	if (master_select == 0)
		return TRANSCODER_EDP;
	else
		return master_select - 1;
}

static void bdw_get_trans_port_sync_config(struct intel_crtc_state *crtc_state)
{
	struct drm_i915_private *dev_priv = to_i915(crtc_state->uapi.crtc->dev);
	u32 transcoders = BIT(TRANSCODER_A) | BIT(TRANSCODER_B) |
		BIT(TRANSCODER_C) | BIT(TRANSCODER_D);
	enum transcoder cpu_transcoder;

	crtc_state->master_transcoder =
		bdw_transcoder_master_readout(dev_priv, crtc_state->cpu_transcoder);

	for_each_cpu_transcoder_masked(dev_priv, cpu_transcoder, transcoders) {
		enum intel_display_power_domain power_domain;
		intel_wakeref_t trans_wakeref;

		power_domain = POWER_DOMAIN_TRANSCODER(cpu_transcoder);
		trans_wakeref = intel_display_power_get_if_enabled(dev_priv,
								   power_domain);

		if (!trans_wakeref)
			continue;

		if (bdw_transcoder_master_readout(dev_priv, cpu_transcoder) ==
		    crtc_state->cpu_transcoder)
			crtc_state->sync_mode_slaves_mask |= BIT(cpu_transcoder);

		intel_display_power_put(dev_priv, power_domain, trans_wakeref);
	}

	drm_WARN_ON(&dev_priv->drm,
		    crtc_state->master_transcoder != INVALID_TRANSCODER &&
		    crtc_state->sync_mode_slaves_mask);
}

static void intel_ddi_read_func_ctl(struct intel_encoder *encoder,
				    struct intel_crtc_state *pipe_config)
{
	struct drm_i915_private *dev_priv = to_i915(encoder->base.dev);
	struct intel_crtc *crtc = to_intel_crtc(pipe_config->uapi.crtc);
	enum transcoder cpu_transcoder = pipe_config->cpu_transcoder;
	struct intel_digital_port *dig_port = enc_to_dig_port(encoder);
	u32 temp, flags = 0;

	temp = intel_de_read(dev_priv, TRANS_DDI_FUNC_CTL(cpu_transcoder));
	if (temp & TRANS_DDI_PHSYNC)
		flags |= DRM_MODE_FLAG_PHSYNC;
	else
		flags |= DRM_MODE_FLAG_NHSYNC;
	if (temp & TRANS_DDI_PVSYNC)
		flags |= DRM_MODE_FLAG_PVSYNC;
	else
		flags |= DRM_MODE_FLAG_NVSYNC;

	pipe_config->hw.adjusted_mode.flags |= flags;

	switch (temp & TRANS_DDI_BPC_MASK) {
	case TRANS_DDI_BPC_6:
		pipe_config->pipe_bpp = 18;
		break;
	case TRANS_DDI_BPC_8:
		pipe_config->pipe_bpp = 24;
		break;
	case TRANS_DDI_BPC_10:
		pipe_config->pipe_bpp = 30;
		break;
	case TRANS_DDI_BPC_12:
		pipe_config->pipe_bpp = 36;
		break;
	default:
		break;
	}

	switch (temp & TRANS_DDI_MODE_SELECT_MASK) {
	case TRANS_DDI_MODE_SELECT_HDMI:
		pipe_config->has_hdmi_sink = true;

		pipe_config->infoframes.enable |=
			intel_hdmi_infoframes_enabled(encoder, pipe_config);

		if (pipe_config->infoframes.enable)
			pipe_config->has_infoframe = true;

		if (temp & TRANS_DDI_HDMI_SCRAMBLING)
			pipe_config->hdmi_scrambling = true;
		if (temp & TRANS_DDI_HIGH_TMDS_CHAR_RATE)
			pipe_config->hdmi_high_tmds_clock_ratio = true;
		fallthrough;
	case TRANS_DDI_MODE_SELECT_DVI:
		pipe_config->output_types |= BIT(INTEL_OUTPUT_HDMI);
		if (DISPLAY_VER(dev_priv) >= 14)
			pipe_config->lane_count =
				((temp & DDI_PORT_WIDTH_MASK) >> DDI_PORT_WIDTH_SHIFT) + 1;
		else
			pipe_config->lane_count = 4;
		break;
	case TRANS_DDI_MODE_SELECT_DP_SST:
		if (encoder->type == INTEL_OUTPUT_EDP)
			pipe_config->output_types |= BIT(INTEL_OUTPUT_EDP);
		else
			pipe_config->output_types |= BIT(INTEL_OUTPUT_DP);
		pipe_config->lane_count =
			((temp & DDI_PORT_WIDTH_MASK) >> DDI_PORT_WIDTH_SHIFT) + 1;

		intel_cpu_transcoder_get_m1_n1(crtc, cpu_transcoder,
					       &pipe_config->dp_m_n);
		intel_cpu_transcoder_get_m2_n2(crtc, cpu_transcoder,
					       &pipe_config->dp_m2_n2);

		if (DISPLAY_VER(dev_priv) >= 11) {
			i915_reg_t dp_tp_ctl = dp_tp_ctl_reg(encoder, pipe_config);

			pipe_config->fec_enable =
				intel_de_read(dev_priv, dp_tp_ctl) & DP_TP_CTL_FEC_ENABLE;

			drm_dbg_kms(&dev_priv->drm,
				    "[ENCODER:%d:%s] Fec status: %u\n",
				    encoder->base.base.id, encoder->base.name,
				    pipe_config->fec_enable);
		}

		if (dig_port->lspcon.active && dig_port->dp.has_hdmi_sink)
			pipe_config->infoframes.enable |=
				intel_lspcon_infoframes_enabled(encoder, pipe_config);
		else
			pipe_config->infoframes.enable |=
				intel_hdmi_infoframes_enabled(encoder, pipe_config);
		break;
	case TRANS_DDI_MODE_SELECT_FDI_OR_128B132B:
		if (!HAS_DP20(dev_priv)) {
			/* FDI */
			pipe_config->output_types |= BIT(INTEL_OUTPUT_ANALOG);
			break;
		}
		fallthrough; /* 128b/132b */
	case TRANS_DDI_MODE_SELECT_DP_MST:
		pipe_config->output_types |= BIT(INTEL_OUTPUT_DP_MST);
		pipe_config->lane_count =
			((temp & DDI_PORT_WIDTH_MASK) >> DDI_PORT_WIDTH_SHIFT) + 1;

		if (DISPLAY_VER(dev_priv) >= 12)
			pipe_config->mst_master_transcoder =
					REG_FIELD_GET(TRANS_DDI_MST_TRANSPORT_SELECT_MASK, temp);

		intel_cpu_transcoder_get_m1_n1(crtc, cpu_transcoder,
					       &pipe_config->dp_m_n);

		pipe_config->infoframes.enable |=
			intel_hdmi_infoframes_enabled(encoder, pipe_config);
		break;
	default:
		break;
	}
}

static void intel_ddi_get_config(struct intel_encoder *encoder,
				 struct intel_crtc_state *pipe_config)
{
	struct drm_i915_private *dev_priv = to_i915(encoder->base.dev);
	enum transcoder cpu_transcoder = pipe_config->cpu_transcoder;

	/* XXX: DSI transcoder paranoia */
	if (drm_WARN_ON(&dev_priv->drm, transcoder_is_dsi(cpu_transcoder)))
		return;

	intel_ddi_read_func_ctl(encoder, pipe_config);

	intel_ddi_mso_get_config(encoder, pipe_config);

	pipe_config->has_audio =
		intel_ddi_is_audio_enabled(dev_priv, cpu_transcoder);

	if (encoder->type == INTEL_OUTPUT_EDP)
		intel_edp_fixup_vbt_bpp(encoder, pipe_config->pipe_bpp);

	ddi_dotclock_get(pipe_config);

	if (IS_GEMINILAKE(dev_priv) || IS_BROXTON(dev_priv))
		pipe_config->lane_lat_optim_mask =
			bxt_ddi_phy_get_lane_lat_optim_mask(encoder);

	intel_ddi_compute_min_voltage_level(dev_priv, pipe_config);

	intel_hdmi_read_gcp_infoframe(encoder, pipe_config);

	intel_read_infoframe(encoder, pipe_config,
			     HDMI_INFOFRAME_TYPE_AVI,
			     &pipe_config->infoframes.avi);
	intel_read_infoframe(encoder, pipe_config,
			     HDMI_INFOFRAME_TYPE_SPD,
			     &pipe_config->infoframes.spd);
	intel_read_infoframe(encoder, pipe_config,
			     HDMI_INFOFRAME_TYPE_VENDOR,
			     &pipe_config->infoframes.hdmi);
	intel_read_infoframe(encoder, pipe_config,
			     HDMI_INFOFRAME_TYPE_DRM,
			     &pipe_config->infoframes.drm);

	if (DISPLAY_VER(dev_priv) >= 8)
		bdw_get_trans_port_sync_config(pipe_config);

	intel_read_dp_sdp(encoder, pipe_config, HDMI_PACKET_TYPE_GAMUT_METADATA);
	intel_read_dp_sdp(encoder, pipe_config, DP_SDP_VSC);

	intel_psr_get_config(encoder, pipe_config);

	intel_audio_codec_get_config(encoder, pipe_config);
}

void intel_ddi_get_clock(struct intel_encoder *encoder,
			 struct intel_crtc_state *crtc_state,
			 struct intel_shared_dpll *pll)
{
	struct drm_i915_private *i915 = to_i915(encoder->base.dev);
	enum icl_port_dpll_id port_dpll_id = ICL_PORT_DPLL_DEFAULT;
	struct icl_port_dpll *port_dpll = &crtc_state->icl_port_dplls[port_dpll_id];
	bool pll_active;

	if (drm_WARN_ON(&i915->drm, !pll))
		return;

	port_dpll->pll = pll;
	pll_active = intel_dpll_get_hw_state(i915, pll, &port_dpll->hw_state);
	drm_WARN_ON(&i915->drm, !pll_active);

	icl_set_active_port_dpll(crtc_state, port_dpll_id);

	crtc_state->port_clock = intel_dpll_get_freq(i915, crtc_state->shared_dpll,
						     &crtc_state->dpll_hw_state);
}

static void mtl_ddi_get_config(struct intel_encoder *encoder,
			       struct intel_crtc_state *crtc_state)
{
	struct drm_i915_private *i915 = to_i915(encoder->base.dev);
	enum phy phy = intel_port_to_phy(i915, encoder->port);
	struct intel_digital_port *dig_port = enc_to_dig_port(encoder);

	if (intel_tc_port_in_tbt_alt_mode(dig_port)) {
		crtc_state->port_clock = intel_mtl_tbt_calc_port_clock(encoder);
	} else if (intel_is_c10phy(i915, phy)) {
		intel_c10pll_readout_hw_state(encoder, &crtc_state->cx0pll_state.c10);
		intel_c10pll_dump_hw_state(i915, &crtc_state->cx0pll_state.c10);
		crtc_state->port_clock = intel_c10pll_calc_port_clock(encoder, &crtc_state->cx0pll_state.c10);
	} else {
		intel_c20pll_readout_hw_state(encoder, &crtc_state->cx0pll_state.c20);
		intel_c20pll_dump_hw_state(i915, &crtc_state->cx0pll_state.c20);
		crtc_state->port_clock = intel_c20pll_calc_port_clock(encoder, &crtc_state->cx0pll_state.c20);
	}

	intel_ddi_get_config(encoder, crtc_state);
}

static void dg2_ddi_get_config(struct intel_encoder *encoder,
				struct intel_crtc_state *crtc_state)
{
	intel_mpllb_readout_hw_state(encoder, &crtc_state->mpllb_state);
	crtc_state->port_clock = intel_mpllb_calc_port_clock(encoder, &crtc_state->mpllb_state);

	intel_ddi_get_config(encoder, crtc_state);
}

static void adls_ddi_get_config(struct intel_encoder *encoder,
				struct intel_crtc_state *crtc_state)
{
	intel_ddi_get_clock(encoder, crtc_state, adls_ddi_get_pll(encoder));
	intel_ddi_get_config(encoder, crtc_state);
}

static void rkl_ddi_get_config(struct intel_encoder *encoder,
			       struct intel_crtc_state *crtc_state)
{
	intel_ddi_get_clock(encoder, crtc_state, rkl_ddi_get_pll(encoder));
	intel_ddi_get_config(encoder, crtc_state);
}

static void dg1_ddi_get_config(struct intel_encoder *encoder,
			       struct intel_crtc_state *crtc_state)
{
	intel_ddi_get_clock(encoder, crtc_state, dg1_ddi_get_pll(encoder));
	intel_ddi_get_config(encoder, crtc_state);
}

static void icl_ddi_combo_get_config(struct intel_encoder *encoder,
				     struct intel_crtc_state *crtc_state)
{
	intel_ddi_get_clock(encoder, crtc_state, icl_ddi_combo_get_pll(encoder));
	intel_ddi_get_config(encoder, crtc_state);
}

static bool icl_ddi_tc_pll_is_tbt(const struct intel_shared_dpll *pll)
{
	return pll->info->id == DPLL_ID_ICL_TBTPLL;
}

static enum icl_port_dpll_id
icl_ddi_tc_port_pll_type(struct intel_encoder *encoder,
			 const struct intel_crtc_state *crtc_state)
{
	struct drm_i915_private *i915 = to_i915(encoder->base.dev);
	const struct intel_shared_dpll *pll = crtc_state->shared_dpll;

	if (drm_WARN_ON(&i915->drm, !pll))
		return ICL_PORT_DPLL_DEFAULT;

	if (icl_ddi_tc_pll_is_tbt(pll))
		return ICL_PORT_DPLL_DEFAULT;
	else
		return ICL_PORT_DPLL_MG_PHY;
}

enum icl_port_dpll_id
intel_ddi_port_pll_type(struct intel_encoder *encoder,
			const struct intel_crtc_state *crtc_state)
{
	if (!encoder->port_pll_type)
		return ICL_PORT_DPLL_DEFAULT;

	return encoder->port_pll_type(encoder, crtc_state);
}

static void icl_ddi_tc_get_clock(struct intel_encoder *encoder,
				 struct intel_crtc_state *crtc_state,
				 struct intel_shared_dpll *pll)
{
	struct drm_i915_private *i915 = to_i915(encoder->base.dev);
	enum icl_port_dpll_id port_dpll_id;
	struct icl_port_dpll *port_dpll;
	bool pll_active;

	if (drm_WARN_ON(&i915->drm, !pll))
		return;

	if (icl_ddi_tc_pll_is_tbt(pll))
		port_dpll_id = ICL_PORT_DPLL_DEFAULT;
	else
		port_dpll_id = ICL_PORT_DPLL_MG_PHY;

	port_dpll = &crtc_state->icl_port_dplls[port_dpll_id];

	port_dpll->pll = pll;
	pll_active = intel_dpll_get_hw_state(i915, pll, &port_dpll->hw_state);
	drm_WARN_ON(&i915->drm, !pll_active);

	icl_set_active_port_dpll(crtc_state, port_dpll_id);

	if (icl_ddi_tc_pll_is_tbt(crtc_state->shared_dpll))
		crtc_state->port_clock = icl_calc_tbt_pll_link(i915, encoder->port);
	else
		crtc_state->port_clock = intel_dpll_get_freq(i915, crtc_state->shared_dpll,
							     &crtc_state->dpll_hw_state);
}

static void icl_ddi_tc_get_config(struct intel_encoder *encoder,
				  struct intel_crtc_state *crtc_state)
{
	icl_ddi_tc_get_clock(encoder, crtc_state, icl_ddi_tc_get_pll(encoder));
	intel_ddi_get_config(encoder, crtc_state);
}

static void bxt_ddi_get_config(struct intel_encoder *encoder,
			       struct intel_crtc_state *crtc_state)
{
	intel_ddi_get_clock(encoder, crtc_state, bxt_ddi_get_pll(encoder));
	intel_ddi_get_config(encoder, crtc_state);
}

static void skl_ddi_get_config(struct intel_encoder *encoder,
			       struct intel_crtc_state *crtc_state)
{
	intel_ddi_get_clock(encoder, crtc_state, skl_ddi_get_pll(encoder));
	intel_ddi_get_config(encoder, crtc_state);
}

void hsw_ddi_get_config(struct intel_encoder *encoder,
			struct intel_crtc_state *crtc_state)
{
	intel_ddi_get_clock(encoder, crtc_state, hsw_ddi_get_pll(encoder));
	intel_ddi_get_config(encoder, crtc_state);
}

static void intel_ddi_sync_state(struct intel_encoder *encoder,
				 const struct intel_crtc_state *crtc_state)
{
	struct drm_i915_private *i915 = to_i915(encoder->base.dev);
	enum phy phy = intel_port_to_phy(i915, encoder->port);

	if (intel_phy_is_tc(i915, phy))
		intel_tc_port_sanitize_mode(enc_to_dig_port(encoder),
					    crtc_state);

	if (crtc_state && intel_crtc_has_dp_encoder(crtc_state))
		intel_dp_sync_state(encoder, crtc_state);
}

static bool intel_ddi_initial_fastset_check(struct intel_encoder *encoder,
					    struct intel_crtc_state *crtc_state)
{
	struct drm_i915_private *i915 = to_i915(encoder->base.dev);
	enum phy phy = intel_port_to_phy(i915, encoder->port);
	bool fastset = true;

	if (intel_phy_is_tc(i915, phy)) {
		drm_dbg_kms(&i915->drm, "[ENCODER:%d:%s] Forcing full modeset to compute TC port DPLLs\n",
			    encoder->base.base.id, encoder->base.name);
		crtc_state->uapi.mode_changed = true;
		fastset = false;
	}

	if (intel_crtc_has_dp_encoder(crtc_state) &&
	    !intel_dp_initial_fastset_check(encoder, crtc_state))
		fastset = false;

	return fastset;
}

static enum intel_output_type
intel_ddi_compute_output_type(struct intel_encoder *encoder,
			      struct intel_crtc_state *crtc_state,
			      struct drm_connector_state *conn_state)
{
	switch (conn_state->connector->connector_type) {
	case DRM_MODE_CONNECTOR_HDMIA:
		return INTEL_OUTPUT_HDMI;
	case DRM_MODE_CONNECTOR_eDP:
		return INTEL_OUTPUT_EDP;
	case DRM_MODE_CONNECTOR_DisplayPort:
		return INTEL_OUTPUT_DP;
	default:
		MISSING_CASE(conn_state->connector->connector_type);
		return INTEL_OUTPUT_UNUSED;
	}
}

static int intel_ddi_compute_config(struct intel_encoder *encoder,
				    struct intel_crtc_state *pipe_config,
				    struct drm_connector_state *conn_state)
{
	struct intel_crtc *crtc = to_intel_crtc(pipe_config->uapi.crtc);
	struct drm_i915_private *dev_priv = to_i915(encoder->base.dev);
	enum port port = encoder->port;
	int ret;

	if (HAS_TRANSCODER(dev_priv, TRANSCODER_EDP) && port == PORT_A)
		pipe_config->cpu_transcoder = TRANSCODER_EDP;

	if (intel_crtc_has_type(pipe_config, INTEL_OUTPUT_HDMI)) {
		pipe_config->has_hdmi_sink =
			intel_hdmi_compute_has_hdmi_sink(encoder, pipe_config, conn_state);

		ret = intel_hdmi_compute_config(encoder, pipe_config, conn_state);
	} else {
		ret = intel_dp_compute_config(encoder, pipe_config, conn_state);
	}

	if (ret)
		return ret;

	if (IS_HASWELL(dev_priv) && crtc->pipe == PIPE_A &&
	    pipe_config->cpu_transcoder == TRANSCODER_EDP)
		pipe_config->pch_pfit.force_thru =
			pipe_config->pch_pfit.enabled ||
			pipe_config->crc_enabled;

	if (IS_GEMINILAKE(dev_priv) || IS_BROXTON(dev_priv))
		pipe_config->lane_lat_optim_mask =
			bxt_ddi_phy_calc_lane_lat_optim_mask(pipe_config->lane_count);

	intel_ddi_compute_min_voltage_level(dev_priv, pipe_config);

	return 0;
}

static bool mode_equal(const struct drm_display_mode *mode1,
		       const struct drm_display_mode *mode2)
{
	return drm_mode_match(mode1, mode2,
			      DRM_MODE_MATCH_TIMINGS |
			      DRM_MODE_MATCH_FLAGS |
			      DRM_MODE_MATCH_3D_FLAGS) &&
		mode1->clock == mode2->clock; /* we want an exact match */
}

static bool m_n_equal(const struct intel_link_m_n *m_n_1,
		      const struct intel_link_m_n *m_n_2)
{
	return m_n_1->tu == m_n_2->tu &&
		m_n_1->data_m == m_n_2->data_m &&
		m_n_1->data_n == m_n_2->data_n &&
		m_n_1->link_m == m_n_2->link_m &&
		m_n_1->link_n == m_n_2->link_n;
}

static bool crtcs_port_sync_compatible(const struct intel_crtc_state *crtc_state1,
				       const struct intel_crtc_state *crtc_state2)
{
	return crtc_state1->hw.active && crtc_state2->hw.active &&
		crtc_state1->output_types == crtc_state2->output_types &&
		crtc_state1->output_format == crtc_state2->output_format &&
		crtc_state1->lane_count == crtc_state2->lane_count &&
		crtc_state1->port_clock == crtc_state2->port_clock &&
		mode_equal(&crtc_state1->hw.adjusted_mode,
			   &crtc_state2->hw.adjusted_mode) &&
		m_n_equal(&crtc_state1->dp_m_n, &crtc_state2->dp_m_n);
}

static u8
intel_ddi_port_sync_transcoders(const struct intel_crtc_state *ref_crtc_state,
				int tile_group_id)
{
	struct drm_connector *connector;
	const struct drm_connector_state *conn_state;
	struct drm_i915_private *dev_priv = to_i915(ref_crtc_state->uapi.crtc->dev);
	struct intel_atomic_state *state =
		to_intel_atomic_state(ref_crtc_state->uapi.state);
	u8 transcoders = 0;
	int i;

	/*
	 * We don't enable port sync on BDW due to missing w/as and
	 * due to not having adjusted the modeset sequence appropriately.
	 */
	if (DISPLAY_VER(dev_priv) < 9)
		return 0;

	if (!intel_crtc_has_type(ref_crtc_state, INTEL_OUTPUT_DP))
		return 0;

	for_each_new_connector_in_state(&state->base, connector, conn_state, i) {
		struct intel_crtc *crtc = to_intel_crtc(conn_state->crtc);
		const struct intel_crtc_state *crtc_state;

		if (!crtc)
			continue;

		if (!connector->has_tile ||
		    connector->tile_group->id !=
		    tile_group_id)
			continue;
		crtc_state = intel_atomic_get_new_crtc_state(state,
							     crtc);
		if (!crtcs_port_sync_compatible(ref_crtc_state,
						crtc_state))
			continue;
		transcoders |= BIT(crtc_state->cpu_transcoder);
	}

	return transcoders;
}

static int intel_ddi_compute_config_late(struct intel_encoder *encoder,
					 struct intel_crtc_state *crtc_state,
					 struct drm_connector_state *conn_state)
{
	struct drm_i915_private *i915 = to_i915(encoder->base.dev);
	struct drm_connector *connector = conn_state->connector;
	u8 port_sync_transcoders = 0;

	drm_dbg_kms(&i915->drm, "[ENCODER:%d:%s] [CRTC:%d:%s]",
		    encoder->base.base.id, encoder->base.name,
		    crtc_state->uapi.crtc->base.id, crtc_state->uapi.crtc->name);

	if (connector->has_tile)
		port_sync_transcoders = intel_ddi_port_sync_transcoders(crtc_state,
									connector->tile_group->id);

	/*
	 * EDP Transcoders cannot be ensalved
	 * make them a master always when present
	 */
	if (port_sync_transcoders & BIT(TRANSCODER_EDP))
		crtc_state->master_transcoder = TRANSCODER_EDP;
	else
		crtc_state->master_transcoder = ffs(port_sync_transcoders) - 1;

	if (crtc_state->master_transcoder == crtc_state->cpu_transcoder) {
		crtc_state->master_transcoder = INVALID_TRANSCODER;
		crtc_state->sync_mode_slaves_mask =
			port_sync_transcoders & ~BIT(crtc_state->cpu_transcoder);
	}

	return 0;
}

static void intel_ddi_encoder_destroy(struct drm_encoder *encoder)
{
	struct drm_i915_private *i915 = to_i915(encoder->dev);
	struct intel_digital_port *dig_port = enc_to_dig_port(to_intel_encoder(encoder));
	enum phy phy = intel_port_to_phy(i915, dig_port->base.port);

	intel_dp_encoder_flush_work(encoder);
	if (intel_phy_is_tc(i915, phy))
		intel_tc_port_cleanup(dig_port);
	intel_display_power_flush_work(i915);

	drm_encoder_cleanup(encoder);
	kfree(dig_port->hdcp_port_data.streams);
	kfree(dig_port);
}

static void intel_ddi_encoder_reset(struct drm_encoder *encoder)
{
	struct drm_i915_private *i915 = to_i915(encoder->dev);
	struct intel_dp *intel_dp = enc_to_intel_dp(to_intel_encoder(encoder));
	struct intel_digital_port *dig_port = enc_to_dig_port(to_intel_encoder(encoder));
	enum phy phy = intel_port_to_phy(i915, dig_port->base.port);

	intel_dp->reset_link_params = true;

	intel_pps_encoder_reset(intel_dp);

	if (intel_phy_is_tc(i915, phy))
		intel_tc_port_init_mode(dig_port);
}

static int intel_ddi_encoder_late_register(struct drm_encoder *_encoder)
{
	struct intel_encoder *encoder = to_intel_encoder(_encoder);

	intel_tc_port_link_reset(enc_to_dig_port(encoder));

	return 0;
}

static const struct drm_encoder_funcs intel_ddi_funcs = {
	.reset = intel_ddi_encoder_reset,
	.destroy = intel_ddi_encoder_destroy,
	.late_register = intel_ddi_encoder_late_register,
};

static struct intel_connector *
intel_ddi_init_dp_connector(struct intel_digital_port *dig_port)
{
	struct drm_i915_private *i915 = to_i915(dig_port->base.base.dev);
	struct intel_connector *connector;
	enum port port = dig_port->base.port;

	connector = intel_connector_alloc();
	if (!connector)
		return NULL;

	dig_port->dp.output_reg = DDI_BUF_CTL(port);
	if (DISPLAY_VER(i915) >= 14)
		dig_port->dp.prepare_link_retrain = mtl_ddi_prepare_link_retrain;
	else
		dig_port->dp.prepare_link_retrain = intel_ddi_prepare_link_retrain;
	dig_port->dp.set_link_train = intel_ddi_set_link_train;
	dig_port->dp.set_idle_link_train = intel_ddi_set_idle_link_train;

	dig_port->dp.voltage_max = intel_ddi_dp_voltage_max;
	dig_port->dp.preemph_max = intel_ddi_dp_preemph_max;

	if (!intel_dp_init_connector(dig_port, connector)) {
		kfree(connector);
		return NULL;
	}

	if (dig_port->base.type == INTEL_OUTPUT_EDP) {
		struct drm_device *dev = dig_port->base.base.dev;
		struct drm_privacy_screen *privacy_screen;

		privacy_screen = drm_privacy_screen_get(dev->dev, NULL);
		if (!IS_ERR(privacy_screen)) {
			drm_connector_attach_privacy_screen_provider(&connector->base,
								     privacy_screen);
		} else if (PTR_ERR(privacy_screen) != -ENODEV) {
			drm_warn(dev, "Error getting privacy-screen\n");
		}
	}

	return connector;
}

static int modeset_pipe(struct drm_crtc *crtc,
			struct drm_modeset_acquire_ctx *ctx)
{
	struct drm_atomic_state *state;
	struct drm_crtc_state *crtc_state;
	int ret;

	state = drm_atomic_state_alloc(crtc->dev);
	if (!state)
		return -ENOMEM;

	state->acquire_ctx = ctx;
	to_intel_atomic_state(state)->internal = true;

	crtc_state = drm_atomic_get_crtc_state(state, crtc);
	if (IS_ERR(crtc_state)) {
		ret = PTR_ERR(crtc_state);
		goto out;
	}

	crtc_state->connectors_changed = true;

	ret = drm_atomic_commit(state);
out:
	drm_atomic_state_put(state);

	return ret;
}

static int intel_hdmi_reset_link(struct intel_encoder *encoder,
				 struct drm_modeset_acquire_ctx *ctx)
{
	struct drm_i915_private *dev_priv = to_i915(encoder->base.dev);
	struct intel_hdmi *hdmi = enc_to_intel_hdmi(encoder);
	struct intel_connector *connector = hdmi->attached_connector;
	struct i2c_adapter *adapter =
		intel_gmbus_get_adapter(dev_priv, hdmi->ddc_bus);
	struct drm_connector_state *conn_state;
	struct intel_crtc_state *crtc_state;
	struct intel_crtc *crtc;
	u8 config;
	int ret;

	if (!connector || connector->base.status != connector_status_connected)
		return 0;

	ret = drm_modeset_lock(&dev_priv->drm.mode_config.connection_mutex,
			       ctx);
	if (ret)
		return ret;

	conn_state = connector->base.state;

	crtc = to_intel_crtc(conn_state->crtc);
	if (!crtc)
		return 0;

	ret = drm_modeset_lock(&crtc->base.mutex, ctx);
	if (ret)
		return ret;

	crtc_state = to_intel_crtc_state(crtc->base.state);

	drm_WARN_ON(&dev_priv->drm,
		    !intel_crtc_has_type(crtc_state, INTEL_OUTPUT_HDMI));

	if (!crtc_state->hw.active)
		return 0;

	if (!crtc_state->hdmi_high_tmds_clock_ratio &&
	    !crtc_state->hdmi_scrambling)
		return 0;

	if (conn_state->commit &&
	    !try_wait_for_completion(&conn_state->commit->hw_done))
		return 0;

	ret = drm_scdc_readb(adapter, SCDC_TMDS_CONFIG, &config);
	if (ret < 0) {
		drm_err(&dev_priv->drm, "[CONNECTOR:%d:%s] Failed to read TMDS config: %d\n",
			connector->base.base.id, connector->base.name, ret);
		return 0;
	}

	if (!!(config & SCDC_TMDS_BIT_CLOCK_RATIO_BY_40) ==
	    crtc_state->hdmi_high_tmds_clock_ratio &&
	    !!(config & SCDC_SCRAMBLING_ENABLE) ==
	    crtc_state->hdmi_scrambling)
		return 0;

	/*
	 * HDMI 2.0 says that one should not send scrambled data
	 * prior to configuring the sink scrambling, and that
	 * TMDS clock/data transmission should be suspended when
	 * changing the TMDS clock rate in the sink. So let's
	 * just do a full modeset here, even though some sinks
	 * would be perfectly happy if were to just reconfigure
	 * the SCDC settings on the fly.
	 */
	return modeset_pipe(&crtc->base, ctx);
}

static enum intel_hotplug_state
intel_ddi_hotplug(struct intel_encoder *encoder,
		  struct intel_connector *connector)
{
	struct drm_i915_private *i915 = to_i915(encoder->base.dev);
	struct intel_digital_port *dig_port = enc_to_dig_port(encoder);
	struct intel_dp *intel_dp = &dig_port->dp;
	enum phy phy = intel_port_to_phy(i915, encoder->port);
	bool is_tc = intel_phy_is_tc(i915, phy);
	struct drm_modeset_acquire_ctx ctx;
	enum intel_hotplug_state state;
	int ret;

	if (intel_dp->compliance.test_active &&
	    intel_dp->compliance.test_type == DP_TEST_LINK_PHY_TEST_PATTERN) {
		intel_dp_phy_test(encoder);
		/* just do the PHY test and nothing else */
		return INTEL_HOTPLUG_UNCHANGED;
	}

	state = intel_encoder_hotplug(encoder, connector);

	if (!intel_tc_port_link_reset(dig_port)) {
		intel_modeset_lock_ctx_retry(&ctx, NULL, 0, ret) {
			if (connector->base.connector_type == DRM_MODE_CONNECTOR_HDMIA)
				ret = intel_hdmi_reset_link(encoder, &ctx);
			else
				ret = intel_dp_retrain_link(encoder, &ctx);
		}

		drm_WARN_ON(encoder->base.dev, ret);
	}

	/*
	 * Unpowered type-c dongles can take some time to boot and be
	 * responsible, so here giving some time to those dongles to power up
	 * and then retrying the probe.
	 *
	 * On many platforms the HDMI live state signal is known to be
	 * unreliable, so we can't use it to detect if a sink is connected or
	 * not. Instead we detect if it's connected based on whether we can
	 * read the EDID or not. That in turn has a problem during disconnect,
	 * since the HPD interrupt may be raised before the DDC lines get
	 * disconnected (due to how the required length of DDC vs. HPD
	 * connector pins are specified) and so we'll still be able to get a
	 * valid EDID. To solve this schedule another detection cycle if this
	 * time around we didn't detect any change in the sink's connection
	 * status.
	 *
	 * Type-c connectors which get their HPD signal deasserted then
	 * reasserted, without unplugging/replugging the sink from the
	 * connector, introduce a delay until the AUX channel communication
	 * becomes functional. Retry the detection for 5 seconds on type-c
	 * connectors to account for this delay.
	 */
	if (state == INTEL_HOTPLUG_UNCHANGED &&
	    connector->hotplug_retries < (is_tc ? 5 : 1) &&
	    !dig_port->dp.is_mst)
		state = INTEL_HOTPLUG_RETRY;

	return state;
}

static bool lpt_digital_port_connected(struct intel_encoder *encoder)
{
	struct drm_i915_private *dev_priv = to_i915(encoder->base.dev);
	u32 bit = dev_priv->display.hotplug.pch_hpd[encoder->hpd_pin];

	return intel_de_read(dev_priv, SDEISR) & bit;
}

static bool hsw_digital_port_connected(struct intel_encoder *encoder)
{
	struct drm_i915_private *dev_priv = to_i915(encoder->base.dev);
	u32 bit = dev_priv->display.hotplug.hpd[encoder->hpd_pin];

	return intel_de_read(dev_priv, DEISR) & bit;
}

static bool bdw_digital_port_connected(struct intel_encoder *encoder)
{
	struct drm_i915_private *dev_priv = to_i915(encoder->base.dev);
	u32 bit = dev_priv->display.hotplug.hpd[encoder->hpd_pin];

	return intel_de_read(dev_priv, GEN8_DE_PORT_ISR) & bit;
}

static struct intel_connector *
intel_ddi_init_hdmi_connector(struct intel_digital_port *dig_port)
{
	struct intel_connector *connector;
	enum port port = dig_port->base.port;

	connector = intel_connector_alloc();
	if (!connector)
		return NULL;

	dig_port->hdmi.hdmi_reg = DDI_BUF_CTL(port);
	intel_hdmi_init_connector(dig_port, connector);

	return connector;
}

static bool intel_ddi_a_force_4_lanes(struct intel_digital_port *dig_port)
{
	struct drm_i915_private *dev_priv = to_i915(dig_port->base.base.dev);

	if (dig_port->base.port != PORT_A)
		return false;

	if (dig_port->saved_port_bits & DDI_A_4_LANES)
		return false;

	/* Broxton/Geminilake: Bspec says that DDI_A_4_LANES is the only
	 *                     supported configuration
	 */
	if (IS_GEMINILAKE(dev_priv) || IS_BROXTON(dev_priv))
		return true;

	return false;
}

static int
intel_ddi_max_lanes(struct intel_digital_port *dig_port)
{
	struct drm_i915_private *dev_priv = to_i915(dig_port->base.base.dev);
	enum port port = dig_port->base.port;
	int max_lanes = 4;

	if (DISPLAY_VER(dev_priv) >= 11)
		return max_lanes;

	if (port == PORT_A || port == PORT_E) {
		if (intel_de_read(dev_priv, DDI_BUF_CTL(PORT_A)) & DDI_A_4_LANES)
			max_lanes = port == PORT_A ? 4 : 0;
		else
			/* Both A and E share 2 lanes */
			max_lanes = 2;
	}

	/*
	 * Some BIOS might fail to set this bit on port A if eDP
	 * wasn't lit up at boot.  Force this bit set when needed
	 * so we use the proper lane count for our calculations.
	 */
	if (intel_ddi_a_force_4_lanes(dig_port)) {
		drm_dbg_kms(&dev_priv->drm,
			    "Forcing DDI_A_4_LANES for port A\n");
		dig_port->saved_port_bits |= DDI_A_4_LANES;
		max_lanes = 4;
	}

	return max_lanes;
}

static enum hpd_pin xelpd_hpd_pin(struct drm_i915_private *dev_priv,
				  enum port port)
{
	if (port >= PORT_D_XELPD)
		return HPD_PORT_D + port - PORT_D_XELPD;
	else if (port >= PORT_TC1)
		return HPD_PORT_TC1 + port - PORT_TC1;
	else
		return HPD_PORT_A + port - PORT_A;
}

static enum hpd_pin dg1_hpd_pin(struct drm_i915_private *dev_priv,
				enum port port)
{
	if (port >= PORT_TC1)
		return HPD_PORT_C + port - PORT_TC1;
	else
		return HPD_PORT_A + port - PORT_A;
}

static enum hpd_pin tgl_hpd_pin(struct drm_i915_private *dev_priv,
				enum port port)
{
	if (port >= PORT_TC1)
		return HPD_PORT_TC1 + port - PORT_TC1;
	else
		return HPD_PORT_A + port - PORT_A;
}

static enum hpd_pin rkl_hpd_pin(struct drm_i915_private *dev_priv,
				enum port port)
{
	if (HAS_PCH_TGP(dev_priv))
		return tgl_hpd_pin(dev_priv, port);

	if (port >= PORT_TC1)
		return HPD_PORT_C + port - PORT_TC1;
	else
		return HPD_PORT_A + port - PORT_A;
}

static enum hpd_pin icl_hpd_pin(struct drm_i915_private *dev_priv,
				enum port port)
{
	if (port >= PORT_C)
		return HPD_PORT_TC1 + port - PORT_C;
	else
		return HPD_PORT_A + port - PORT_A;
}

static enum hpd_pin ehl_hpd_pin(struct drm_i915_private *dev_priv,
				enum port port)
{
	if (port == PORT_D)
		return HPD_PORT_A;

	if (HAS_PCH_TGP(dev_priv))
		return icl_hpd_pin(dev_priv, port);

	return HPD_PORT_A + port - PORT_A;
}

static enum hpd_pin skl_hpd_pin(struct drm_i915_private *dev_priv, enum port port)
{
	if (HAS_PCH_TGP(dev_priv))
		return icl_hpd_pin(dev_priv, port);

	return HPD_PORT_A + port - PORT_A;
}

static bool intel_ddi_is_tc(struct drm_i915_private *i915, enum port port)
{
	if (DISPLAY_VER(i915) >= 12)
		return port >= PORT_TC1;
	else if (DISPLAY_VER(i915) >= 11)
		return port >= PORT_C;
	else
		return false;
}

static void intel_ddi_encoder_suspend(struct intel_encoder *encoder)
{
	intel_dp_encoder_suspend(encoder);
}

static void intel_ddi_tc_encoder_suspend_complete(struct intel_encoder *encoder)
{
	struct intel_dp *intel_dp = enc_to_intel_dp(encoder);
	struct intel_digital_port *dig_port = dp_to_dig_port(intel_dp);

	intel_tc_port_suspend(dig_port);
}

static void intel_ddi_encoder_shutdown(struct intel_encoder *encoder)
{
	intel_dp_encoder_shutdown(encoder);
	intel_hdmi_encoder_shutdown(encoder);
}

static void intel_ddi_tc_encoder_shutdown_complete(struct intel_encoder *encoder)
{
	struct intel_dp *intel_dp = enc_to_intel_dp(encoder);
	struct intel_digital_port *dig_port = dp_to_dig_port(intel_dp);

	intel_tc_port_cleanup(dig_port);
}

#define port_tc_name(port) ((port) - PORT_TC1 + '1')
#define tc_port_name(tc_port) ((tc_port) - TC_PORT_1 + '1')

void intel_ddi_init(struct drm_i915_private *dev_priv, enum port port)
{
	struct intel_digital_port *dig_port;
	struct intel_encoder *encoder;
	const struct intel_bios_encoder_data *devdata;
	bool init_hdmi, init_dp;
	enum phy phy = intel_port_to_phy(dev_priv, port);

	/*
	 * On platforms with HTI (aka HDPORT), if it's enabled at boot it may
	 * have taken over some of the PHYs and made them unavailable to the
	 * driver.  In that case we should skip initializing the corresponding
	 * outputs.
	 */
	if (intel_hti_uses_phy(dev_priv, phy)) {
		drm_dbg_kms(&dev_priv->drm, "PORT %c / PHY %c reserved by HTI\n",
			    port_name(port), phy_name(phy));
		return;
	}

	devdata = intel_bios_encoder_data_lookup(dev_priv, port);
	if (!devdata) {
		drm_dbg_kms(&dev_priv->drm,
			    "VBT says port %c is not present\n",
			    port_name(port));
		return;
	}

	init_hdmi = intel_bios_encoder_supports_dvi(devdata) ||
		intel_bios_encoder_supports_hdmi(devdata);
	init_dp = intel_bios_encoder_supports_dp(devdata);

	if (intel_bios_encoder_is_lspcon(devdata)) {
		/*
		 * Lspcon device needs to be driven with DP connector
		 * with special detection sequence. So make sure DP
		 * is initialized before lspcon.
		 */
		init_dp = true;
		init_hdmi = false;
		drm_dbg_kms(&dev_priv->drm, "VBT says port %c has lspcon\n",
			    port_name(port));
	}

	if (!init_dp && !init_hdmi) {
		drm_dbg_kms(&dev_priv->drm,
			    "VBT says port %c is not DVI/HDMI/DP compatible, respect it\n",
			    port_name(port));
		return;
	}

	if (intel_phy_is_snps(dev_priv, phy) &&
	    dev_priv->display.snps.phy_failed_calibration & BIT(phy)) {
		drm_dbg_kms(&dev_priv->drm,
			    "SNPS PHY %c failed to calibrate, proceeding anyway\n",
			    phy_name(phy));
	}

	dig_port = kzalloc(sizeof(*dig_port), GFP_KERNEL);
	if (!dig_port)
		return;

	encoder = &dig_port->base;
	encoder->devdata = devdata;

	if (DISPLAY_VER(dev_priv) >= 13 && port >= PORT_D_XELPD) {
		drm_encoder_init(&dev_priv->drm, &encoder->base, &intel_ddi_funcs,
				 DRM_MODE_ENCODER_TMDS,
				 "DDI %c/PHY %c",
				 port_name(port - PORT_D_XELPD + PORT_D),
				 phy_name(phy));
	} else if (DISPLAY_VER(dev_priv) >= 12) {
		enum tc_port tc_port = intel_port_to_tc(dev_priv, port);

		drm_encoder_init(&dev_priv->drm, &encoder->base, &intel_ddi_funcs,
				 DRM_MODE_ENCODER_TMDS,
				 "DDI %s%c/PHY %s%c",
				 port >= PORT_TC1 ? "TC" : "",
				 port >= PORT_TC1 ? port_tc_name(port) : port_name(port),
				 tc_port != TC_PORT_NONE ? "TC" : "",
				 tc_port != TC_PORT_NONE ? tc_port_name(tc_port) : phy_name(phy));
	} else if (DISPLAY_VER(dev_priv) >= 11) {
		enum tc_port tc_port = intel_port_to_tc(dev_priv, port);

		drm_encoder_init(&dev_priv->drm, &encoder->base, &intel_ddi_funcs,
				 DRM_MODE_ENCODER_TMDS,
				 "DDI %c%s/PHY %s%c",
				 port_name(port),
				 port >= PORT_C ? " (TC)" : "",
				 tc_port != TC_PORT_NONE ? "TC" : "",
				 tc_port != TC_PORT_NONE ? tc_port_name(tc_port) : phy_name(phy));
	} else {
		drm_encoder_init(&dev_priv->drm, &encoder->base, &intel_ddi_funcs,
				 DRM_MODE_ENCODER_TMDS,
				 "DDI %c/PHY %c", port_name(port),  phy_name(phy));
	}

	mutex_init(&dig_port->hdcp_mutex);
	dig_port->num_hdcp_streams = 0;

	encoder->hotplug = intel_ddi_hotplug;
	encoder->compute_output_type = intel_ddi_compute_output_type;
	encoder->compute_config = intel_ddi_compute_config;
	encoder->compute_config_late = intel_ddi_compute_config_late;
	encoder->enable = intel_enable_ddi;
	encoder->pre_pll_enable = intel_ddi_pre_pll_enable;
	encoder->pre_enable = intel_ddi_pre_enable;
	encoder->disable = intel_disable_ddi;
	encoder->post_pll_disable = intel_ddi_post_pll_disable;
	encoder->post_disable = intel_ddi_post_disable;
	encoder->update_pipe = intel_ddi_update_pipe;
	encoder->get_hw_state = intel_ddi_get_hw_state;
	encoder->sync_state = intel_ddi_sync_state;
	encoder->initial_fastset_check = intel_ddi_initial_fastset_check;
	encoder->suspend = intel_ddi_encoder_suspend;
	encoder->shutdown = intel_ddi_encoder_shutdown;
	encoder->get_power_domains = intel_ddi_get_power_domains;

	encoder->type = INTEL_OUTPUT_DDI;
	encoder->power_domain = intel_display_power_ddi_lanes_domain(dev_priv, port);
	encoder->port = port;
	encoder->cloneable = 0;
	encoder->pipe_mask = ~0;

	if (DISPLAY_VER(dev_priv) >= 14) {
		encoder->enable_clock = intel_mtl_pll_enable;
		encoder->disable_clock = intel_mtl_pll_disable;
		encoder->port_pll_type = intel_mtl_port_pll_type;
		encoder->get_config = mtl_ddi_get_config;
	} else if (IS_DG2(dev_priv)) {
		encoder->enable_clock = intel_mpllb_enable;
		encoder->disable_clock = intel_mpllb_disable;
		encoder->get_config = dg2_ddi_get_config;
	} else if (IS_ALDERLAKE_S(dev_priv)) {
		encoder->enable_clock = adls_ddi_enable_clock;
		encoder->disable_clock = adls_ddi_disable_clock;
		encoder->is_clock_enabled = adls_ddi_is_clock_enabled;
		encoder->get_config = adls_ddi_get_config;
	} else if (IS_ROCKETLAKE(dev_priv)) {
		encoder->enable_clock = rkl_ddi_enable_clock;
		encoder->disable_clock = rkl_ddi_disable_clock;
		encoder->is_clock_enabled = rkl_ddi_is_clock_enabled;
		encoder->get_config = rkl_ddi_get_config;
	} else if (IS_DG1(dev_priv)) {
		encoder->enable_clock = dg1_ddi_enable_clock;
		encoder->disable_clock = dg1_ddi_disable_clock;
		encoder->is_clock_enabled = dg1_ddi_is_clock_enabled;
		encoder->get_config = dg1_ddi_get_config;
	} else if (IS_JSL_EHL(dev_priv)) {
		if (intel_ddi_is_tc(dev_priv, port)) {
			encoder->enable_clock = jsl_ddi_tc_enable_clock;
			encoder->disable_clock = jsl_ddi_tc_disable_clock;
			encoder->is_clock_enabled = jsl_ddi_tc_is_clock_enabled;
			encoder->port_pll_type = icl_ddi_tc_port_pll_type;
			encoder->get_config = icl_ddi_combo_get_config;
		} else {
			encoder->enable_clock = icl_ddi_combo_enable_clock;
			encoder->disable_clock = icl_ddi_combo_disable_clock;
			encoder->is_clock_enabled = icl_ddi_combo_is_clock_enabled;
			encoder->get_config = icl_ddi_combo_get_config;
		}
	} else if (DISPLAY_VER(dev_priv) >= 11) {
		if (intel_ddi_is_tc(dev_priv, port)) {
			encoder->enable_clock = icl_ddi_tc_enable_clock;
			encoder->disable_clock = icl_ddi_tc_disable_clock;
			encoder->is_clock_enabled = icl_ddi_tc_is_clock_enabled;
			encoder->port_pll_type = icl_ddi_tc_port_pll_type;
			encoder->get_config = icl_ddi_tc_get_config;
		} else {
			encoder->enable_clock = icl_ddi_combo_enable_clock;
			encoder->disable_clock = icl_ddi_combo_disable_clock;
			encoder->is_clock_enabled = icl_ddi_combo_is_clock_enabled;
			encoder->get_config = icl_ddi_combo_get_config;
		}
	} else if (IS_GEMINILAKE(dev_priv) || IS_BROXTON(dev_priv)) {
		/* BXT/GLK have fixed PLL->port mapping */
		encoder->get_config = bxt_ddi_get_config;
	} else if (DISPLAY_VER(dev_priv) == 9) {
		encoder->enable_clock = skl_ddi_enable_clock;
		encoder->disable_clock = skl_ddi_disable_clock;
		encoder->is_clock_enabled = skl_ddi_is_clock_enabled;
		encoder->get_config = skl_ddi_get_config;
	} else if (IS_BROADWELL(dev_priv) || IS_HASWELL(dev_priv)) {
		encoder->enable_clock = hsw_ddi_enable_clock;
		encoder->disable_clock = hsw_ddi_disable_clock;
		encoder->is_clock_enabled = hsw_ddi_is_clock_enabled;
		encoder->get_config = hsw_ddi_get_config;
	}

	if (DISPLAY_VER(dev_priv) >= 14) {
		encoder->set_signal_levels = intel_cx0_phy_set_signal_levels;
	} else if (IS_DG2(dev_priv)) {
		encoder->set_signal_levels = intel_snps_phy_set_signal_levels;
	} else if (DISPLAY_VER(dev_priv) >= 12) {
		if (intel_phy_is_combo(dev_priv, phy))
			encoder->set_signal_levels = icl_combo_phy_set_signal_levels;
		else
			encoder->set_signal_levels = tgl_dkl_phy_set_signal_levels;
	} else if (DISPLAY_VER(dev_priv) >= 11) {
		if (intel_phy_is_combo(dev_priv, phy))
			encoder->set_signal_levels = icl_combo_phy_set_signal_levels;
		else
			encoder->set_signal_levels = icl_mg_phy_set_signal_levels;
	} else if (IS_GEMINILAKE(dev_priv) || IS_BROXTON(dev_priv)) {
		encoder->set_signal_levels = bxt_ddi_phy_set_signal_levels;
	} else {
		encoder->set_signal_levels = hsw_set_signal_levels;
	}

	intel_ddi_buf_trans_init(encoder);

	if (DISPLAY_VER(dev_priv) >= 13)
		encoder->hpd_pin = xelpd_hpd_pin(dev_priv, port);
	else if (IS_DG1(dev_priv))
		encoder->hpd_pin = dg1_hpd_pin(dev_priv, port);
	else if (IS_ROCKETLAKE(dev_priv))
		encoder->hpd_pin = rkl_hpd_pin(dev_priv, port);
	else if (DISPLAY_VER(dev_priv) >= 12)
		encoder->hpd_pin = tgl_hpd_pin(dev_priv, port);
	else if (IS_JSL_EHL(dev_priv))
		encoder->hpd_pin = ehl_hpd_pin(dev_priv, port);
	else if (DISPLAY_VER(dev_priv) == 11)
		encoder->hpd_pin = icl_hpd_pin(dev_priv, port);
	else if (DISPLAY_VER(dev_priv) == 9 && !IS_BROXTON(dev_priv))
		encoder->hpd_pin = skl_hpd_pin(dev_priv, port);
	else
		encoder->hpd_pin = intel_hpd_pin_default(dev_priv, port);

	if (DISPLAY_VER(dev_priv) >= 11)
		dig_port->saved_port_bits =
			intel_de_read(dev_priv, DDI_BUF_CTL(port))
			& DDI_BUF_PORT_REVERSAL;
	else
		dig_port->saved_port_bits =
			intel_de_read(dev_priv, DDI_BUF_CTL(port))
			& (DDI_BUF_PORT_REVERSAL | DDI_A_4_LANES);

	if (intel_bios_encoder_lane_reversal(devdata))
		dig_port->saved_port_bits |= DDI_BUF_PORT_REVERSAL;

	dig_port->dp.output_reg = INVALID_MMIO_REG;
	dig_port->max_lanes = intel_ddi_max_lanes(dig_port);
	dig_port->aux_ch = intel_dp_aux_ch(encoder);

	if (intel_phy_is_tc(dev_priv, phy)) {
		bool is_legacy =
			!intel_bios_encoder_supports_typec_usb(devdata) &&
			!intel_bios_encoder_supports_tbt(devdata);

		if (!is_legacy && init_hdmi) {
			is_legacy = !init_dp;

			drm_dbg_kms(&dev_priv->drm,
				    "VBT says port %c is non-legacy TC and has HDMI (with DP: %s), assume it's %s\n",
				    port_name(port),
				    str_yes_no(init_dp),
				    is_legacy ? "legacy" : "non-legacy");
		}

		encoder->suspend_complete = intel_ddi_tc_encoder_suspend_complete;
		encoder->shutdown_complete = intel_ddi_tc_encoder_shutdown_complete;

		if (intel_tc_port_init(dig_port, is_legacy) < 0)
			goto err;
	}

	drm_WARN_ON(&dev_priv->drm, port > PORT_I);
	dig_port->ddi_io_power_domain = intel_display_power_ddi_io_domain(dev_priv, port);

	if (DISPLAY_VER(dev_priv) >= 11) {
		if (intel_phy_is_tc(dev_priv, phy))
			dig_port->connected = intel_tc_port_connected;
		else
			dig_port->connected = lpt_digital_port_connected;
	} else if (IS_GEMINILAKE(dev_priv) || IS_BROXTON(dev_priv)) {
		dig_port->connected = bdw_digital_port_connected;
	} else if (DISPLAY_VER(dev_priv) == 9) {
		dig_port->connected = lpt_digital_port_connected;
	} else if (IS_BROADWELL(dev_priv)) {
		if (port == PORT_A)
			dig_port->connected = bdw_digital_port_connected;
		else
			dig_port->connected = lpt_digital_port_connected;
	} else if (IS_HASWELL(dev_priv)) {
		if (port == PORT_A)
			dig_port->connected = hsw_digital_port_connected;
		else
			dig_port->connected = lpt_digital_port_connected;
	}

	intel_infoframe_init(dig_port);

	if (init_dp) {
		if (!intel_ddi_init_dp_connector(dig_port))
			goto err;

		dig_port->hpd_pulse = intel_dp_hpd_pulse;

		if (dig_port->dp.mso_link_count)
			encoder->pipe_mask = intel_ddi_splitter_pipe_mask(dev_priv);
	}

	/*
	 * In theory we don't need the encoder->type check,
	 * but leave it just in case we have some really bad VBTs...
	 */
	if (encoder->type != INTEL_OUTPUT_EDP && init_hdmi) {
		if (!intel_ddi_init_hdmi_connector(dig_port))
			goto err;
	}

	return;

err:
	drm_encoder_cleanup(&encoder->base);
	kfree(dig_port);
}<|MERGE_RESOLUTION|>--- conflicted
+++ resolved
@@ -3360,12 +3360,8 @@
 	struct intel_crtc *slave_crtc;
 	enum phy phy = intel_port_to_phy(i915, encoder->port);
 
-<<<<<<< HEAD
 	/* FIXME: Add MTL pll_mgr */
 	if (DISPLAY_VER(i915) >= 14 || !intel_phy_is_tc(i915, phy))
-=======
-	if (!intel_phy_is_tc(i915, phy))
->>>>>>> ac9a7868
 		return;
 
 	intel_update_active_dpll(state, crtc, encoder);
