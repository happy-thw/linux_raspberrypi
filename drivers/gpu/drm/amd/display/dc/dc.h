--- conflicted
+++ resolved
@@ -833,12 +833,9 @@
 	bool force_disable_subvp;
 	bool force_subvp_mclk_switch;
 	bool allow_sw_cursor_fallback;
-<<<<<<< HEAD
-=======
 	unsigned int force_subvp_num_ways;
 	unsigned int force_mall_ss_num_ways;
 	bool alloc_extra_way_for_cursor;
->>>>>>> 9abf2313
 	bool force_usr_allow;
 	/* uses value at boot and disables switch */
 	bool disable_dtb_ref_clk_switch;
